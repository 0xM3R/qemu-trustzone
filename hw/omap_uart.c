/*
 * TI OMAP processors UART emulation.
 *
 * Copyright (C) 2006-2008 Andrzej Zaborowski  <balrog@zabor.org>
 * Copyright (C) 2007-2009 Nokia Corporation
 *
 * This program is free software; you can redistribute it and/or
 * modify it under the terms of the GNU General Public License as
 * published by the Free Software Foundation; either version 2 or
 * (at your option) version 3 of the License.
 *
 * This program is distributed in the hope that it will be useful,
 * but WITHOUT ANY WARRANTY; without even the implied warranty of
 * MERCHANTABILITY or FITNESS FOR A PARTICULAR PURPOSE.  See the
 * GNU General Public License for more details.
 *
 * You should have received a copy of the GNU General Public License along
 * with this program; if not, see <http://www.gnu.org/licenses/>.
 */
#include "qemu-char.h"
#include "hw.h"
#include "omap.h"
/* We use pc-style serial ports.  */
#include "pc.h"
#include "exec-memory.h"
#include "sysbus.h"

/* The OMAP UART functionality is similar to the TI16C752; it is
 * an enhanced version of the 16550A and we piggy-back on the 16550
 * model.
 *
 * Currently unmodelled functionality:
 *  + We should have a 64 byte FIFO but QEMU's SerialState emulation
 *    always uses a 16 byte FIFO
 *  + DMA
 *  + interrupts based on TCR/TLR values
 *  + XON/XOFF flow control
 *  + UASR auto-baudrate-detection
 */

struct omap_uart_s {
<<<<<<< HEAD
    SysBusDevice busdev;
    MemoryRegion iomem;
    CharDriverState *chr;
=======
    MemoryRegion iomem;
    target_phys_addr_t base;
>>>>>>> 217bfb44
    SerialState *serial; /* TODO */
    const MemoryRegionOps *serial_ops;
    uint32_t mmio_size;
    uint32_t baudrate;
    qemu_irq tx_drq;
    qemu_irq rx_drq;

    /* Register access mode, which affects what registers you see */
    enum {
        regs_operational,
        regs_config_a,
        regs_config_b
    } access_mode;

    uint8_t eblr;
    uint8_t syscontrol;
    uint8_t wkup;
    uint8_t cfps;
    uint8_t mdr[2];
    uint8_t scr;
    uint8_t clksel;
    uint8_t blr;
    uint8_t acreg;

    uint8_t mcr_cache;
    uint8_t efr;
    uint8_t tcr;
    uint8_t tlr;
    uint8_t xon[2], xoff[2];
};

static int tcr_tlr_mode(struct omap_uart_s *s)
{
    /* Return true if registers 0x18 and 0x1c are TCR/TLR
     * (as opposed to SPR/MSR/XOFF)
     */
    return (s->efr & 0x10) && (s->mcr_cache & 0x40);
}

static void omap_uart_reset(DeviceState *qdev)
{
    struct omap_uart_s *s = FROM_SYSBUS(struct omap_uart_s,
                                        sysbus_from_qdev(qdev));
    s->eblr = 0x00;
    s->syscontrol = 0;
    s->wkup = 0x3f;
    s->cfps = 0x69;
    s->clksel = 0;
    s->blr = 0x40;
    s->acreg = 0;
    s->access_mode = regs_operational;

    s->mcr_cache = 0;
    s->tcr = 0x0f;
    s->tlr = 0;
    s->efr = 0;
    s->xon[0] = s->xon[1] = 0;
    s->xoff[0] = s->xoff[1] = 0;
}

static uint64_t omap_uart_read(void *opaque, target_phys_addr_t addr,
                               unsigned size)
{
    struct omap_uart_s *s = (struct omap_uart_s *) opaque;

    if (size == 4) {
        return omap_badwidth_read8(opaque, addr);
    }

    switch (addr) {
    case 0x00:
    case 0x04:
    case 0x0c:
        return s->serial_ops->read(s->serial, addr, size);
    case 0x08:
        if (s->access_mode == regs_config_b) {
            return s->efr;
        }
        return s->serial_ops->read(s->serial, addr, size);
    case 0x10:
    case 0x14:
        if (s->access_mode == regs_config_b) {
            return s->xon[(addr & 7) >> 2];
        } else if (addr == 0x10) {
            /* MCR. Bits 5 and 6 are handled by us, the rest by
             * the underlying serial implementation.
             */
            return s->serial_ops->read(s->serial, addr, size) | s->mcr_cache;
        }
        return s->serial_ops->read(s->serial, addr, size);
    case 0x18:
    case 0x1c:
        if (tcr_tlr_mode(s)) {
            return (addr == 0x18) ? s->tcr : s->tlr;
        }
        if (s->access_mode == regs_config_b) {
            return s->xoff[(addr & 7) >> 2];
        }
        return s->serial_ops->read(s->serial, addr, size);
    case 0x20:	/* MDR1 */
        return s->mdr[0];
    case 0x24:	/* MDR2 */
        return s->mdr[1];
    case 0x28: /* SFLSR */
        return 0;
    case 0x2c: /* RESUME */
        return 0;
    case 0x30: /* SFREGL */
        return 0;
    case 0x34: /* SFREGH */
        return 0;
    case 0x38: /* UASR/BLR */
        if (s->access_mode != regs_operational) {
            return 0; /* FIXME: return correct autodetect value */
        }
        return s->blr;
    case 0x3c: /* ACREG */
        return (s->access_mode != regs_operational) ? 0 : s->acreg;
    case 0x40:	/* SCR */
        return s->scr;
    case 0x44:	/* SSR */
        return 0x0;
    case 0x48:	/* EBLR (OMAP2) */
        return s->eblr;
    case 0x4C:	/* OSC_12M_SEL (OMAP1) */
        return s->clksel;
    case 0x50:	/* MVR */
        return 0x30;
    case 0x54:	/* SYSC (OMAP2) */
        return s->syscontrol;
    case 0x58:	/* SYSS (OMAP2) */
        return 1;
    case 0x5c:	/* WER (OMAP2) */
        return s->wkup;
    case 0x60:	/* CFPS (OMAP2) */
        return s->cfps;
    }

    OMAP_BAD_REG(addr);
    return 0;
}

static void omap_uart_write(void *opaque, target_phys_addr_t addr,
                            uint64_t value, unsigned size)
{
    struct omap_uart_s *s = (struct omap_uart_s *) opaque;

    if (size == 4) {
        return omap_badwidth_write8(opaque, addr, value);
    }

    switch (addr) {
    case 0x00:
    case 0x04:
        s->serial_ops->write(s->serial, addr, value, size);
        break;
    case 0x08:
        if (s->access_mode == regs_config_b) {
            s->efr = value;
        } else {
            s->serial_ops->write(s->serial, addr, value, size);
        }
        break;
    case 0x0c:
        if ((value & 0xff) == 0xbf) {
            s->access_mode = regs_config_b;
        } else if (value & 0x80) {
            s->access_mode = regs_config_a;
        } else {
            s->access_mode = regs_operational;
        }
        s->serial_ops->write(s->serial, addr, value, size);
        break;
    case 0x10:
    case 0x14:
        if (s->access_mode == regs_config_b) {
            s->xon[(addr & 7) >> 2] = value;
        } else {
            if (addr == 0x10) {
                /* Bits 5 and 6 are handled at this level; they can
                 * only be written if EFR_REG:ENHANCED_EN is set.
                 */
                if (s->efr & 0x10) {
                    s->mcr_cache = value & 0x60;
                }
            }
            s->serial_ops->write(s->serial, addr, value, size);
        }
        break;
    case 0x18:
    case 0x1c:
        if (tcr_tlr_mode(s)) {
            if (addr == 0x18) {
                s->tcr = value & 0xff;
            } else {
                s->tlr = value & 0xff;
            }
        } else if (s->access_mode == regs_config_b) {
            s->xoff[(addr & 7) >> 2] = value;
        } else {
            s->serial_ops->write(s->serial, addr, value, size);
        }
        break;
    case 0x20:	/* MDR1 */
        s->mdr[0] = value & 0x7f;
        break;
    case 0x24:	/* MDR2 */
        s->mdr[1] = value & 0xff;
        break;
    case 0x28: /* TXFLL */
    case 0x2c: /* TXFLH */
    case 0x30: /* RXFLL */
    case 0x34: /* RXFLH */
        /* ignored */
        break;
    case 0x38: /* BLR */
        if (s->access_mode == regs_operational) {
            s->blr = value & 0xc0;
        }
        break;
    case 0x3c: /* ACREG */
        if (s->access_mode == regs_operational) {
            s->acreg = value & 0xff;
        }
        break;
    case 0x40:	/* SCR */
        s->scr = value & 0xff;
        break;
    case 0x44:	/* SSR */
        OMAP_RO_REG(addr);
        break;
    case 0x48:	/* EBLR (OMAP2) */
        s->eblr = value & 0xff;
        break;
    case 0x4C:	/* OSC_12M_SEL (OMAP1) */
        s->clksel = value & 1;
        break;
    case 0x50:	/* MVR */
        OMAP_RO_REG(addr);
        break;
    case 0x54:	/* SYSC (OMAP2) */
        s->syscontrol = value & 0x1d;
        if (value & 2) {
            /* TODO: reset s->serial also. */
            omap_uart_reset(&s->busdev.qdev);
        }
        break;
    case 0x58:	/* SYSS (OMAP2) */
        OMAP_RO_REG(addr);
        break;
    case 0x5c:	/* WER (OMAP2) */
        s->wkup = value & 0x7f;
        break;
    case 0x60:	/* CFPS (OMAP2) */
        s->cfps = value & 0xff;
        break;
    default:
        OMAP_BAD_REG(addr);
    }
}

static const MemoryRegionOps omap_uart_ops = {
    .read = omap_uart_read,
    .write = omap_uart_write,
    .endianness = DEVICE_NATIVE_ENDIAN,
};

<<<<<<< HEAD
static int omap_uart_init(SysBusDevice *busdev)
{
    struct omap_uart_s *s = FROM_SYSBUS(struct omap_uart_s, busdev);
    if (!s->chr) {
        s->chr = qemu_chr_new(busdev->qdev.id, "null", NULL);
    }
    /* TODO: DMA support. Current 16550A emulation does not emulate DMA mode
     * transfers via TXRDY/RXRDY pins. We create DMA irq lines here for
     * future use nevertheless. */
    /* Nasty hackery because trying to extend an existing device is
     * not really supported, and the serial driver isn't even qdev.
     */
    s->serial = serial_mm_init(NULL, 0, 2, NULL, s->baudrate, s->chr,
                               DEVICE_NATIVE_ENDIAN);
    s->serial_ops = serial_get_memops(DEVICE_NATIVE_ENDIAN);
    sysbus_init_irq(busdev, serial_get_irq(s->serial));
    sysbus_init_irq(busdev, &s->tx_drq);
    sysbus_init_irq(busdev, &s->rx_drq);
    memory_region_init_io(&s->iomem, &omap_uart_ops, s, "omap_uart",
                          s->mmio_size);
    sysbus_init_mmio_region(busdev, &s->iomem);
    return 0;
}

static SysBusDeviceInfo omap_uart_info = {
    .init = omap_uart_init,
    .qdev.name = "omap_uart",
    .qdev.size = sizeof(struct omap_uart_s),
    .qdev.reset = omap_uart_reset,
    .qdev.props = (Property[]) {
        DEFINE_PROP_UINT32("mmio_size", struct omap_uart_s, mmio_size, 0x400),
        DEFINE_PROP_UINT32("baudrate", struct omap_uart_s, baudrate, 0),
        DEFINE_PROP_CHR("chardev", struct omap_uart_s, chr),
        DEFINE_PROP_END_OF_LIST()
    }
};
=======
struct omap_uart_s *omap2_uart_init(MemoryRegion *sysmem,
                struct omap_target_agent_s *ta,
                qemu_irq irq, omap_clk fclk, omap_clk iclk,
                qemu_irq txdma, qemu_irq rxdma,
                const char *label, CharDriverState *chr)
{
    target_phys_addr_t base = omap_l4_attach(ta, 0, NULL);
    struct omap_uart_s *s = omap_uart_init(base, irq,
                    fclk, iclk, txdma, rxdma, label, chr);

    memory_region_init_io(&s->iomem, &omap_uart_ops, s, "omap.uart", 0x100);

    s->ta = ta;

    memory_region_add_subregion(sysmem, base + 0x20, &s->iomem);
>>>>>>> 217bfb44

static void omap_uart_register_device(void)
{
    sysbus_register_withprop(&omap_uart_info);
}

void omap_uart_attach(DeviceState *qdev, CharDriverState *chr,
                      const char *label)
{
    struct omap_uart_s *s = FROM_SYSBUS(struct omap_uart_s,
                                        sysbus_from_qdev(qdev));
    s->chr = chr ?: qemu_chr_new(label, "null", NULL);
    serial_change_char_driver(s->serial, s->chr);
}

device_init(omap_uart_register_device)<|MERGE_RESOLUTION|>--- conflicted
+++ resolved
@@ -39,14 +39,9 @@
  */
 
 struct omap_uart_s {
-<<<<<<< HEAD
     SysBusDevice busdev;
     MemoryRegion iomem;
     CharDriverState *chr;
-=======
-    MemoryRegion iomem;
-    target_phys_addr_t base;
->>>>>>> 217bfb44
     SerialState *serial; /* TODO */
     const MemoryRegionOps *serial_ops;
     uint32_t mmio_size;
@@ -111,10 +106,6 @@
                                unsigned size)
 {
     struct omap_uart_s *s = (struct omap_uart_s *) opaque;
-
-    if (size == 4) {
-        return omap_badwidth_read8(opaque, addr);
-    }
 
     switch (addr) {
     case 0x00:
@@ -194,10 +185,6 @@
 {
     struct omap_uart_s *s = (struct omap_uart_s *) opaque;
 
-    if (size == 4) {
-        return omap_badwidth_write8(opaque, addr, value);
-    }
-
     switch (addr) {
     case 0x00:
     case 0x04:
@@ -314,7 +301,6 @@
     .endianness = DEVICE_NATIVE_ENDIAN,
 };
 
-<<<<<<< HEAD
 static int omap_uart_init(SysBusDevice *busdev)
 {
     struct omap_uart_s *s = FROM_SYSBUS(struct omap_uart_s, busdev);
@@ -335,7 +321,7 @@
     sysbus_init_irq(busdev, &s->rx_drq);
     memory_region_init_io(&s->iomem, &omap_uart_ops, s, "omap_uart",
                           s->mmio_size);
-    sysbus_init_mmio_region(busdev, &s->iomem);
+    sysbus_init_mmio(busdev, &s->iomem);
     return 0;
 }
 
@@ -351,23 +337,6 @@
         DEFINE_PROP_END_OF_LIST()
     }
 };
-=======
-struct omap_uart_s *omap2_uart_init(MemoryRegion *sysmem,
-                struct omap_target_agent_s *ta,
-                qemu_irq irq, omap_clk fclk, omap_clk iclk,
-                qemu_irq txdma, qemu_irq rxdma,
-                const char *label, CharDriverState *chr)
-{
-    target_phys_addr_t base = omap_l4_attach(ta, 0, NULL);
-    struct omap_uart_s *s = omap_uart_init(base, irq,
-                    fclk, iclk, txdma, rxdma, label, chr);
-
-    memory_region_init_io(&s->iomem, &omap_uart_ops, s, "omap.uart", 0x100);
-
-    s->ta = ta;
-
-    memory_region_add_subregion(sysmem, base + 0x20, &s->iomem);
->>>>>>> 217bfb44
 
 static void omap_uart_register_device(void)
 {
