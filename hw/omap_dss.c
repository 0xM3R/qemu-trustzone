/*
 * OMAP2/3 Display Subsystem.
 *
 * Copyright (C) 2008,2009 Nokia Corporation
 * Original OMAP2 support written by Andrzej Zaborowski <andrew@openedhand.com>
 * Enhancements and OMAP3 support written by Juha Riihimäki
 *
 * This program is free software; you can redistribute it and/or
 * modify it under the terms of the GNU General Public License as
 * published by the Free Software Foundation; either version 2 or
 * (at your option) any later version of the License.
 *
 * This program is distributed in the hope that it will be useful,
 * but WITHOUT ANY WARRANTY; without even the implied warranty of
 * MERCHANTABILITY or FITNESS FOR A PARTICULAR PURPOSE.  See the
 * GNU General Public License for more details.
 *
 * You should have received a copy of the GNU General Public License along
 * with this program; if not, see <http://www.gnu.org/licenses/>.
 */
<<<<<<< HEAD
#include "console.h"
=======
#include "hw.h"
#include "ui/console.h"
>>>>>>> 47f4dac3
#include "omap.h"
#include "sysbus.h"
#include "dsi.h"

//#define OMAP_DSS_DEBUG
#define OMAP_DSS_DEBUG_DISPC
#define OMAP_DSS_DEBUG_DISS
#define OMAP_DSS_DEBUG_DSI
#define OMAP_DSS_DEBUG_RFBI
//#define OMAP_DSS_DEBUG_VENC

#ifdef OMAP_DSS_DEBUG
#define TRACE(fmt,...) fprintf(stderr, "%s@%d: " fmt "\n", __FUNCTION__, \
                               __LINE__, ##__VA_ARGS__)
#define LAYERNAME(n) ((!(n)) ? "GFX" : ((n)==1) ? "VID1" : "VID2")
#ifdef OMAP_DSS_DEBUG_DISPC
#define TRACEDISPC(fmt,...) TRACE(fmt, ##__VA_ARGS__)
#else
#define TRACEDISPC(...)
#endif
#ifdef OMAP_DSS_DEBUG_DISS
#define TRACEDISS(fmt,...) TRACE(fmt, ##__VA_ARGS__)
#else
#define TRACEDISS(...)
#endif
#ifdef OMAP_DSS_DEBUG_DSI
#define TRACEDSI(fmt,...) TRACE(fmt, ##__VA_ARGS__)
#else
#define TRACEDSI(...)
#endif
#ifdef OMAP_DSS_DEBUG_RFBI
#define TRACERFBI(fmt,...) TRACE(fmt, ##__VA_ARGS__)
#else
#define TRACERFBI(...)
#endif
#ifdef OMAP_DSS_DEBUG_VENC
#define TRACEVENC(fmt,...) TRACE(fmt, ##__VA_ARGS__)
#else
#define TRACEVENC(...)
#endif
#else
#define TRACE(...)
#define TRACEDISPC(...)
#define TRACEDISS(...)
#define TRACEDSI(...)
#define TRACERFBI(...)
#define TRACEVENC(...)
#undef OMAP_RO_REG
#undef OMAP_RO_REGV
#undef OMAP_BAD_REG
#undef OMAP_BAD_REGV
#define OMAP_RO_REG(...)
#define OMAP_RO_REGV(...)
#define OMAP_BAD_REG(...)
#define OMAP_BAD_REGV(...)
#endif

#define OMAP_DSI_RX_FIFO_SIZE 32

struct omap_dss_plane_s {
    int enable;
    int bpp;
    int posx;
    int posy;
    int nx;
    int ny;
    
    int rotation_flag;
    int gfx_format;
    int gfx_channel;
    
    hwaddr addr[3]; /* BA0, BA1, TABLE_BA */
    
    uint32_t attr;
    uint32_t tresh;
    int rowinc;
    int colinc;
    int wininc;
    
    uint32_t preload;
    
    /* following used for planes 1 and 2 only (VID1 and VID2) */
    uint32_t fir;
    uint32_t fir_coef_h[8];
    uint32_t fir_coef_hv[8];
    uint32_t fir_coef_v[8];
    uint32_t conv_coef[5];
    uint32_t picture_size;
    uint32_t accu[2];
};

struct omap_dss_panel_s {
    int attached;
    int invalidate;
    DisplayState *ds;
    struct {
        uint32_t control;
        uint32_t width;
        uint32_t height;
        struct omap_dss_plane_s gfx;
        struct omap_dss_plane_s vid1;
        struct omap_dss_plane_s vid2;
        uint32_t *gfx_palette;
        uint32_t gfx_palette_size;
    } shadow;
};

struct omap_dss_s {
    SysBusDevice busdev;
    MemoryRegion iomem_diss1, iomem_disc1, iomem_rfbi1, iomem_venc1, iomem_im3;
    MemoryRegion iomem_dsi;
    int32_t mpu_model;
    qemu_irq irq;
    qemu_irq drq;
    
    uint32_t autoidle;
    uint32_t control;
    uint32_t sdi_control;
    uint32_t pll_control;
    uint32_t dss_status;
    
    struct omap_dss_panel_s dig, lcd;

    struct {
        QEMUTimer *lcdframer;
        
        uint8_t rev;
        uint32_t idlemode;
        uint32_t irqst;
        uint32_t irqen;
        uint32_t control;
        uint32_t config;
        uint32_t capable;
        uint32_t timing[4];
        uint32_t line;
        uint32_t bg[2];
        uint32_t trans[2];
        uint32_t size_dig;
        uint32_t size_lcd;
        uint32_t global_alpha;
        uint32_t cpr_coef_r;
        uint32_t cpr_coef_g;
        uint32_t cpr_coef_b;
        
        struct omap_dss_plane_s plane[3]; /* GFX, VID1, VID2 */
    } dispc;
    
    struct {
        int idlemode;
        uint32_t control;
        int enable;
        int pixels;
        int busy;
        int skiplines;
        uint16_t rxbuf;
        uint32_t config[2];
        uint32_t time[4];
        uint32_t data[6];
        uint16_t vsync;
        uint16_t hsync;
        const struct rfbi_chip_s *chip[2];
    } rfbi;
    
    struct {
        DSIHost *host;
        QEMUTimer *xfer_timer;
        qemu_irq drq[4];
        /* protocol engine registers */
        uint32_t sysconfig;
        uint32_t irqst;
        uint32_t irqen;
        uint32_t ctrl;
        uint32_t complexio_cfg1;
        uint32_t complexio_cfg2;
        uint32_t complexio_irqst;
        uint32_t complexio_irqen;
        uint32_t clk_ctrl;
        uint32_t timing1;
        uint32_t timing2;
        uint32_t vm_timing1;
        uint32_t vm_timing2;
        uint32_t vm_timing3;
        uint32_t vm_timing4;
        uint32_t vm_timing5;
        uint32_t vm_timing6;
        uint32_t vm_timing7;
        uint32_t clk_timing;
        uint32_t stopclk_timing;
        uint32_t tx_fifo_vc_size;
        uint32_t rx_fifo_vc_size;
        struct {
            uint32_t ctrl;
            uint32_t te;
            uint32_t lp_header;
            uint32_t lp_payload;
            int lp_counter;
            uint32_t sp_header;
            uint32_t irqst;
            uint32_t irqen;
            uint32_t rx_fifo[OMAP_DSI_RX_FIFO_SIZE];
            int rx_fifo_pos;
            int rx_fifo_len;
        } vc[4];
        /* phy registers */
        uint32_t phy_cfg0;
        uint32_t phy_cfg1;
        uint32_t phy_cfg2;
        /* pll controller registers */
        uint32_t pll_control;
        uint32_t pll_go;
        uint32_t pll_config1;
        uint32_t pll_config2;
    } dsi;
};

#include "pixel_ops.h"
#include "framebuffer.h"
#define DEPTH 8
#include "omap_dss_drawfn.h"
#define DEPTH 15
#include "omap_dss_drawfn.h"
#define DEPTH 16
#include "omap_dss_drawfn.h"
#define DEPTH 24
#include "omap_dss_drawfn.h"
#define DEPTH 32
#include "omap_dss_drawfn.h"
#undef DEPTH

static drawfn omap_dss_linefn(const DeviceState *dev, int format, int bpp)
{
    switch (bpp) {
        case 8:  return omap_dss_drawfn_8[format];
        case 15: return omap_dss_drawfn_15[format];
        case 16: return omap_dss_drawfn_16[format];
        case 24: return omap_dss_drawfn_24[format];
        case 32: return omap_dss_drawfn_32[format];
        default:
            hw_error("%s: unsupported host display color depth: %d\n",
                     __FUNCTION__, bpp);
            break;
    }
    return NULL;
}

/* Bytes(!) per pixel */
static const int omap_lcd_Bpp[0x10] = {
    0,  /* 0x0: BITMAP1 (CLUT) */
    0,  /* 0x1: BITMAP2 (CLUT) */
    0,  /* 0x2: BITMAP4 (CLUT) */
    1,  /* 0x3: BITMAP8 (CLUT) */
    2,  /* 0x4: RGB12 (unpacked 16-bit container)*/
    2,  /* 0x5: ARGB16 */
    2,  /* 0x6: RGB16 */
    0,  /* 0x7: reserved */
    4,  /* 0x8: RGB24 (unpacked in 32-bit container) */
    3,  /* 0x9: RGB24 (packed in 24-bit container) */
    2,  /* 0xa: YUV2 422 */
    2,  /* 0xb: UYVY 422 */
    4,  /* 0xc: ARGB32 */
    4,  /* 0xd: RGBA32 */
    4,  /* 0xe: RGBx32 (24-bit RGB aligned on MSB of the 32-bit container) */
    0,  /* 0xf: reserved */
};

static void omap_dss_interrupt_update(struct omap_dss_s *s)
{
    qemu_set_irq(s->irq, 
                 (s->dsi.irqst & s->dsi.irqen)
                 | (s->dsi.complexio_irqst & s->dsi.complexio_irqen)
                 | (s->dsi.vc[0].irqst & s->dsi.vc[0].irqen)
                 | (s->dsi.vc[1].irqst & s->dsi.vc[1].irqen)
                 | (s->dsi.vc[2].irqst & s->dsi.vc[2].irqen)
                 | (s->dsi.vc[3].irqst & s->dsi.vc[3].irqen)
                 | (s->dispc.irqst & s->dispc.irqen));
}

static void omap_dss_framedone(void *opaque)
{
    struct omap_dss_s *s = (struct omap_dss_s *)opaque;
    if (s->dispc.control & 3) { /* DIGITALENABLE | LCDENABLE */
        if ((s->dispc.control & (1 << 11))) { /* STALLMODE */
            s->dispc.control &= ~1; /* LCDENABLE */
            if ((s->rfbi.control & 1)) { /* ENABLE */
                s->rfbi.pixels = 0;
                s->rfbi.busy = 0;
            }
            if (s->dispc.lcdframer) {
                qemu_del_timer(s->dispc.lcdframer);
            }
        } else {
            if (s->dispc.lcdframer) {
                qemu_mod_timer(s->dispc.lcdframer,
                               qemu_get_clock_ns(vm_clock)
                               + get_ticks_per_sec() / 10);
            }
        }
        s->dispc.irqst |= 1 | 2;    /* FRAMEDONE | VSYNC */
        omap_dss_interrupt_update(s);
    }
}

static void omap_dsi_te_trigger(DeviceState *dev, int vc)
{
    struct omap_dss_s *s = FROM_SYSBUS(struct omap_dss_s,
                                       sysbus_from_qdev(dev));
    if ((s->dsi.ctrl & 1) &&        /* IF_EN */
        (s->dsi.vc[vc].ctrl & 1)) { /* VC_EN */
        s->dsi.irqst |= 1 << 16;    /* TE_TRIGGER_IRQ */
        omap_dss_interrupt_update(s);
    }
}

static void omap_rfbi_transfer_stop(struct omap_dss_s *s)
{
    if (!s->rfbi.busy)
        return;

    /* TODO: in non-Bypass mode we probably need to just deassert the DRQ.  */

    s->rfbi.busy = 0;
    s->rfbi.control &= ~0x10; /* ITE */
}

static void omap_rfbi_transfer_start(struct omap_dss_s *s)
{
    void *data;
    hwaddr len;
    hwaddr data_addr;
    int pitch;
    static void *bounce_buffer;
    static hwaddr bounce_len;

    if (!s->rfbi.enable || s->rfbi.busy)
        return;

    if (s->rfbi.control & (1 << 1)) {				/* BYPASS */
        /* TODO: in non-Bypass mode we probably need to just assert the
         * DRQ and wait for DMA to write the pixels.  */
        hw_error("%s: Bypass mode unimplemented", __FUNCTION__);
    }

    if (!(s->dispc.control & (1 << 11))) /* STALLMODE */
        return;

    s->rfbi.busy = 1;

    len = s->rfbi.pixels * 2;

    data_addr = s->dispc.plane[0].addr[0];
    data = cpu_physical_memory_map(data_addr, &len, 0);
    if (data && len != s->rfbi.pixels * 2) {
        cpu_physical_memory_unmap(data, len, 0, 0);
        data = NULL;
        len = s->rfbi.pixels * 2;
    }
    if (!data) {
        if (len > bounce_len) {
            bounce_buffer = g_realloc(bounce_buffer, len);
        }
        data = bounce_buffer;
        cpu_physical_memory_read(data_addr, data, len);
    }

    /* TODO: negative values */
    pitch = s->dispc.plane[0].nx + (s->dispc.plane[0].rowinc - 1) / 2;

    if ((s->rfbi.control & (1 << 2)) && s->rfbi.chip[0])
        s->rfbi.chip[0]->block(s->rfbi.chip[0]->opaque, 1, data, len, pitch);
    if ((s->rfbi.control & (1 << 3)) && s->rfbi.chip[1])
        s->rfbi.chip[1]->block(s->rfbi.chip[1]->opaque, 1, data, len, pitch);

    if (data != bounce_buffer) {
        cpu_physical_memory_unmap(data, len, 0, len);
    }

    omap_rfbi_transfer_stop(s);

    omap_dss_framedone(s);
}

static void omap_dsi_transfer_stop(void *opaque)
{
    struct omap_dss_s *s = opaque;
    int i;
    qemu_del_timer(s->dsi.xfer_timer);
    for (i = 0; i < 4; i++) {
        if ((s->dsi.vc[i].ctrl & 1) &&       /* VC_EN */
            ((s->dsi.vc[i].te >> 30) & 3)) { /* TE_START | TE_EN */
            TRACEDSI("TE data transfer ready, signaling framedone");
            s->dsi.vc[i].te = 0; /* transfer complete */
            omap_dss_framedone(s);
            dsi_bltdone(s->dsi.host, i);
        }
    }
}

static void omap_dsi_transfer_start(struct omap_dss_s *s, int ch)
{
    if (((s->dispc.control >> 11) & 1) && /* STALLMODE */
        (s->dsi.ctrl & 1) &&              /* IF_EN */
        (s->dsi.vc[ch].ctrl & 1) &&       /* VC_EN */
        ((s->dsi.vc[ch].te >> 30) & 3)) { /* TE_START | TE_EN */
        TRACEDSI("start TE data transfer on channel %d for %d bytes",
                 ch, s->dsi.vc[ch].te & 0xffffff);
        TRACEDSI("vc%d   irqenable=0x%08x", ch, s->dsi.vc[ch].irqen);
        TRACEDSI("dsi   irqenable=0x%08x", s->dsi.irqen);
        TRACEDSI("dispc irqenable=0x%08x", s->dispc.irqen);
        int tx_dma = (s->dsi.vc[ch].ctrl >> 21) & 7; /* DMA_TX_REQ_NB */
        if (tx_dma < 4) {
            qemu_irq_raise(s->dsi.drq[tx_dma]);
        } else {
            const int format = (s->dispc.plane[0].attr >> 1) & 0xf;
            const int col_pitch = omap_lcd_Bpp[format] +
                                  (s->dispc.plane[0].colinc - 1);
            const int row_pitch = (s->dispc.plane[0].nx * col_pitch) +
                                  (s->dispc.plane[0].rowinc - 1);
            hwaddr len = row_pitch * s->dispc.plane[0].ny;
            void *data = cpu_physical_memory_map(s->dispc.plane[0].addr[0],
                                                 &len, 0);
            if (!data || len != row_pitch * s->dispc.plane[0].ny) {
                fprintf(stderr, "%s: unable to map contiguous frame buffer\n",
                        __FUNCTION__);
            } else {
                dsi_blt(s->dsi.host, ch, data, s->dispc.plane[0].nx,
                        s->dispc.plane[0].ny, col_pitch, row_pitch, format);
            }
            if (data) {
                cpu_physical_memory_unmap(data, len, 0, 0);
            }
            /* We cannot signal transfer complete immediately since some
             * display drivers assume transfer takes some time. Instead,
             * setup a small delay and report transfer complete a bit
             * later. */
            s->dsi.vc[ch].ctrl &= ~(0x11 << 16); /* TX/RX fifo not full */
            qemu_mod_timer(s->dsi.xfer_timer,
                           qemu_get_clock_ns(vm_clock)
                           + get_ticks_per_sec() / 1000);
        }
    }
}

static void omap_dss_panel_layer_update(DisplayState *ds, MemoryRegion *mr,
                                        uint32_t panel_width,
                                        uint32_t panel_height,
                                        uint32_t posx,
                                        int *posy, int *endy,
                                        uint32_t width, uint32_t height,
                                        uint32_t attrib,
                                        hwaddr addr,
                                        uint32_t *palette,
                                        int full_update)
{
    if (!(attrib & 1)) { /* layer disabled? */
        return;
    }
    uint32_t format = (attrib >> 1) & 0xf;
    if ((attrib & 0x600)) { /* GFXENDIANNESS | GFXNIBBLEMODE */
        hw_error("%s: unsupported layer attributes (0x%08x)\n",
                 __FUNCTION__, attrib);
    }
    drawfn line_fn = omap_dss_linefn(NULL, format, ds_get_bits_per_pixel(ds));
    if (!line_fn) {
        hw_error("%s: unsupported omap dss color format: %d\n",
                 __FUNCTION__, format);
    }
    if (posx) {
        fprintf(stderr, "%s@%d: non-zero layer x-coordinate (%d), "
                "not currently supported -> using zero\n", __FUNCTION__,
                __LINE__, posx);
        posx = 0;
    }

    uint32_t copy_width = (posx + width) > panel_width
                          ? (panel_width - posx) : width;
    uint32_t copy_height = ((*posy) + height) > panel_height
                           ? (panel_height - (*posy)) : height;
    uint32_t linesize = ds_get_linesize(ds);
    framebuffer_update_display(ds, mr, addr, copy_width, copy_height,
                               (format < 3)
                               ? (width >> (3 - format))
                               : (width * omap_lcd_Bpp[format]),
                               linesize, linesize / ds_get_width(ds),
                               full_update, line_fn, palette,
                               posy, endy);
}

static void omap_dss_panel_update_display(struct omap_dss_panel_s *s,
                                          MemoryRegion *mr, int lcd)
{
    if (s->invalidate) {
        if (s->shadow.width != ds_get_width(s->ds) 
            || s->shadow.height != ds_get_height(s->ds)) {
            qemu_console_resize(s->ds, s->shadow.width, s->shadow.height);
        }
        if ((s->shadow.gfx.attr >> 12) & 0x3) { /* GFXROTATION */
            hw_error("%s: GFX rotation is not supported", __FUNCTION__);
        }
    }

    /* TODO: draw background color */
    int first_row = -1;
    int last_row = 0;
    if ((lcd && !(s->shadow.gfx.attr & 0x100)) ||
        (!lcd && (s->shadow.gfx.attr & 0x100))) {
        if (s->shadow.gfx_palette && s->shadow.gfx_palette_size) {
            cpu_physical_memory_read(s->shadow.gfx.addr[2],
                                     (uint8_t *)s->shadow.gfx_palette,
                                     s->shadow.gfx_palette_size
                                     * sizeof(uint32_t));
        }
        first_row = s->shadow.gfx.posy;
        omap_dss_panel_layer_update(s->ds, mr,
                                    s->shadow.width, s->shadow.height,
                                    s->shadow.gfx.posx, &first_row, &last_row,
                                    s->shadow.gfx.nx, s->shadow.gfx.ny,
                                    s->shadow.gfx.attr, s->shadow.gfx.addr[0],
                                    s->shadow.gfx_palette, s->invalidate);
    }
    /* TODO: draw VID1 & VID2 layers */
    s->invalidate = 0;

    if (first_row >= 0) {
        dpy_gfx_update(s->ds, 0, first_row, s->shadow.width,
                       last_row - first_row + 1);
    }
}

static void omap_lcd_panel_update_display(void *opaque)
{
    struct omap_dss_s *s = opaque;
    if (!s->lcd.ds
        || !(s->lcd.shadow.control & 1)           /* LCDENABLE */
        || (s->lcd.shadow.control & (1 << 11))) { /* STALLMODE */
        return;
    }
    omap_dss_panel_update_display(&s->lcd, sysbus_address_space(&s->busdev), 1);
    omap_dss_framedone(s);
}

static void omap_lcd_panel_invalidate_display(void *opaque)
{
    struct omap_dss_s *s = opaque;
    s->lcd.invalidate = 1;
}

static void omap_dig_panel_update_display(void *opaque)
{
    struct omap_dss_s *s = opaque;
    if (!s->dig.ds || !(s->dig.shadow.control & 2)) { /* DIGITALENABLE */
        return;
    }
    omap_dss_panel_update_display(&s->dig, sysbus_address_space(&s->busdev), 0);
    omap_dss_framedone(s);
}

static void omap_dig_panel_invalidate_display(void *opaque)
{
    struct omap_dss_s *s = opaque;
    s->dig.invalidate = 1;
}

static void omap_dss_panel_go(struct omap_dss_s *s,
                              struct omap_dss_panel_s *p,
                              uint32_t size)
{
    if (p->attached) {
        p->invalidate = 1;
        p->shadow.control = s->dispc.control;
        p->shadow.width = (size & 0x7ff) + 1;
        p->shadow.height = ((size >> 16) & 0x7ff) + 1;
        p->shadow.gfx = s->dispc.plane[0];
        p->shadow.vid1 = s->dispc.plane[1];
        p->shadow.vid2 = s->dispc.plane[2];
        int new_size = 0;
        switch ((p->shadow.gfx.attr >> 1) & 0x0f) {
            case 0: new_size = 2; break;
            case 1: new_size = 4; break;
            case 2: new_size = 16; break;
            case 3: new_size = 256; break;
            default: break;
        }
        if (new_size != p->shadow.gfx_palette_size) {
            if (p->shadow.gfx_palette) {
                g_free(p->shadow.gfx_palette);
                p->shadow.gfx_palette = NULL;
            }
            if (new_size) {
                p->shadow.gfx_palette = g_malloc(new_size * sizeof(uint32_t));
            }
            p->shadow.gfx_palette_size = new_size;
        }
    }
}

static void omap_dss_panel_reset(void *opaque)
{
    struct omap_dss_panel_s *s = opaque;
    if (s->attached) {
        s->shadow.control = 0;
        memset(&s->shadow.gfx, 0, sizeof(s->shadow.gfx));
        memset(&s->shadow.vid1, 0, sizeof(s->shadow.vid1));
        memset(&s->shadow.vid2, 0, sizeof(s->shadow.vid2));
        if (s->shadow.gfx_palette) {
            g_free(s->shadow.gfx_palette);
            s->shadow.gfx_palette = NULL;
            s->shadow.gfx_palette_size = 0;
        }
    }
}

static void omap_dsi_reset(struct omap_dss_s *s)
{
    int i;

    s->dsi.sysconfig = 0x11;
    s->dsi.irqst = 0;
    s->dsi.irqen = 0;
    s->dsi.ctrl = 0x100;
    s->dsi.complexio_cfg1 = 0x20000000;
    s->dsi.complexio_cfg2 = 0;
    s->dsi.complexio_irqst = 0;
    s->dsi.complexio_irqen = 0;
    s->dsi.clk_ctrl = 1;
    s->dsi.timing1 = 0x7fff7fff;
    s->dsi.timing2 = 0x7fff7fff;
    s->dsi.vm_timing1 = 0;
    s->dsi.vm_timing2 = 0;
    s->dsi.vm_timing3 = 0;
    s->dsi.vm_timing4 = 0;
    s->dsi.vm_timing5 = 0;
    s->dsi.vm_timing6 = 0;
    s->dsi.vm_timing7 = 0;
    s->dsi.clk_timing = 0x0101;
    s->dsi.stopclk_timing = 0x80;
    s->dsi.tx_fifo_vc_size = 0;
    s->dsi.rx_fifo_vc_size = 0;
    for (i = 0; i < 4; i++) {
        s->dsi.vc[i].ctrl = 0;
        s->dsi.vc[i].te = 0;
        s->dsi.vc[i].lp_header = 0;
        s->dsi.vc[i].lp_payload = 0;
        s->dsi.vc[i].lp_counter = 0;
        s->dsi.vc[i].sp_header = 0;
        s->dsi.vc[i].irqst = 0;
        s->dsi.vc[i].irqen = 0;
        s->dsi.vc[i].rx_fifo_pos = 0;
        s->dsi.vc[i].rx_fifo_len = 0;
    }
    if (s->mpu_model < omap3630) {
        s->dsi.phy_cfg0 = 0x1a3c1a28;
        s->dsi.phy_cfg1 = 0x420a1875;
        s->dsi.phy_cfg2 = 0xb800001b;
    } else {
        s->dsi.phy_cfg0 = 0x1e481d3a;
        s->dsi.phy_cfg1 = 0x420a1a6a;
        s->dsi.phy_cfg2 = 0xb800001a;
    }
    s->dsi.pll_control = 0;
    s->dsi.pll_go = 0;
    s->dsi.pll_config1 = 0;
    s->dsi.pll_config2 = 0;
    omap_dss_interrupt_update(s);
}

static void omap_rfbi_reset(struct omap_dss_s *s)
{
    s->rfbi.idlemode = 0;
    s->rfbi.control = 2;
    s->rfbi.enable = 0;
    s->rfbi.pixels = 0;
    s->rfbi.skiplines = 0;
    s->rfbi.busy = 0;
    s->rfbi.config[0] = 0x00310000;
    s->rfbi.config[1] = 0x00310000;
    s->rfbi.time[0] = 0;
    s->rfbi.time[1] = 0;
    s->rfbi.time[2] = 0;
    s->rfbi.time[3] = 0;
    s->rfbi.data[0] = 0;
    s->rfbi.data[1] = 0;
    s->rfbi.data[2] = 0;
    s->rfbi.data[3] = 0;
    s->rfbi.data[4] = 0;
    s->rfbi.data[5] = 0;
    s->rfbi.vsync = 0;
    s->rfbi.hsync = 0;
}

static void omap_dss_reset(DeviceState *dev)
{
    int i, j;

    struct omap_dss_s *s = FROM_SYSBUS(struct omap_dss_s,
                                       sysbus_from_qdev(dev));
    s->autoidle = 0x10; /* was 0 for OMAP2 but bit4 must be set for OMAP3 */
    s->control = 0;
    if (s->mpu_model == omap3430) {
        s->sdi_control = 0;
        s->pll_control = 0;
        s->dss_status = 0x81; /* bit 7 is not present prior to OMAP3 */
    } else { /* omap2, omap3630 */
        s->dss_status = 0x01;
    }

    s->dispc.idlemode = 0;
    s->dispc.irqst = 0;
    s->dispc.irqen = 0;
    s->dispc.control = 0;
    s->dispc.config = 0;
    s->dispc.capable = 0x161;
    s->dispc.timing[0] = 0;
    s->dispc.timing[1] = 0;
    s->dispc.timing[2] = 0;
    s->dispc.timing[3] = 0x00010002;
    s->dispc.line = 0;
    s->dispc.bg[0] = 0;
    s->dispc.bg[1] = 0;
    s->dispc.trans[0] = 0;
    s->dispc.trans[1] = 0;
    s->dispc.size_dig = 0;
    s->dispc.size_lcd = 0;
    s->dispc.global_alpha = 0;
    s->dispc.cpr_coef_r = 0;
    s->dispc.cpr_coef_g = 0;
    s->dispc.cpr_coef_b = 0;

    for (i = 0; i < 3; i++) {
        s->dispc.plane[i].enable = 0;
        s->dispc.plane[i].bpp = 0;
        s->dispc.plane[i].addr[0] = 0;
        s->dispc.plane[i].addr[1] = 0;
        s->dispc.plane[i].addr[2] = 0;
        s->dispc.plane[i].posx = 0;
        s->dispc.plane[i].posy = 0;
        s->dispc.plane[i].nx = 1;
        s->dispc.plane[i].ny = 1;
        s->dispc.plane[i].attr = 0;
        s->dispc.plane[i].tresh = (s->dispc.rev < 0x30) ? 0 : 0x03ff03c0;
        s->dispc.plane[i].rowinc = 1;
        s->dispc.plane[i].colinc = 1;
        s->dispc.plane[i].wininc = 0;
        s->dispc.plane[i].preload = 0x100;
        s->dispc.plane[i].fir = 0;
        s->dispc.plane[i].picture_size = 0;
        s->dispc.plane[i].accu[0] = 0;
        s->dispc.plane[i].accu[1] = 0;
        for (j = 0; j < 5; j++)
            s->dispc.plane[i].conv_coef[j] = 0;
        for (j = 0; j < 8; j++) {
            s->dispc.plane[i].fir_coef_h[j] = 0;
            s->dispc.plane[i].fir_coef_hv[j] = 0;
            s->dispc.plane[i].fir_coef_v[j] = 0;
        }
    }

    omap_dsi_reset(s);
    omap_rfbi_reset(s);
    omap_dss_panel_reset(&s->lcd);
    omap_dss_panel_reset(&s->dig);
    omap_dss_interrupt_update(s);
}

static uint64_t omap_diss_read(void *opaque, hwaddr addr,
                               unsigned size)
{
    struct omap_dss_s *s = (struct omap_dss_s *) opaque;
    uint32_t x;

    if (size != 4) {
        return omap_badwidth_read32(opaque, addr);
    }

    switch (addr) {
    case 0x00:	/* DSS_REVISIONNUMBER */
        TRACEDISS("DSS_REVISIONNUMBER: 0x20");
        return 0x20;

    case 0x10:	/* DSS_SYSCONFIG */
        TRACEDISS("DSS_SYSCONFIG: 0x%08x", s->autoidle);
        return s->autoidle;

    case 0x14:	/* DSS_SYSSTATUS */
        TRACEDISS("DSS_SYSSTATUS: 0x1");
        return 1; /* RESETDONE */

    case 0x18:  /* DSS_IRQSTATUS */
        x = (s->dispc.irqst & s->dispc.irqen) ? 1 : 0;
        if ((s->dsi.irqst & s->dsi.irqen)
            | (s->dsi.complexio_irqst & s->dsi.complexio_irqen)
            | (s->dsi.vc[0].irqst & s->dsi.vc[0].irqen)
            | (s->dsi.vc[1].irqst & s->dsi.vc[1].irqen)
            | (s->dsi.vc[2].irqst & s->dsi.vc[2].irqen)
            | (s->dsi.vc[3].irqst & s->dsi.vc[3].irqen))
            x |= 2;
        TRACEDISS("DSS_IRQSTATUS: 0x%08x", x);
        return x;

    case 0x40:	/* DSS_CONTROL */
        TRACEDISS("DSS_CONTROL: 0x%08x", s->control);
        return s->control;

    case 0x44:  /* DSS_SDI_CONTROL */
        if (s->mpu_model == omap3430) {
            TRACEDISS("DSS_SDI_CONTROL: 0x%08x", s->sdi_control);
            return s->sdi_control;
        }
        break;

    case 0x48: /* DSS_PLL_CONTROL */
        if (s->mpu_model == omap3430) {
            TRACEDISS("DSS_PLL_CONTROL: 0x%08x", s->pll_control);
            return s->pll_control;
        }
        break;

    case 0x50:	/* DSS_PSA_LCD_REG_1 */
    case 0x54:	/* DSS_PSA_LCD_REG_2 */
    case 0x58:	/* DSS_PSA_VIDEO_REG */
        if (s->mpu_model < omap3430) {
            TRACEDISS("DSS_PSA_xxx: 0");
            /* TODO: fake some values according to s->control bits */
            return 0;
        }
        break;

    case 0x5c:
        x = s->dss_status;
        if (s->mpu_model < omap3430) {
            TRACEDISS("DSS_STATUS: 0x%08x", x);
        } else {
            if (s->mpu_model == omap3430) {
                s->dss_status &= ~(1 << 6); /* SDI_PLL_BUSYFLAG */
                TRACEDISS("DSS_SDI_STATUS: 0x%08x", x);
            } else { /* omap3630 */
                TRACEDISS("DSS_CLK_STATUS: 0x%08x", x);
            }
        }
        return x;
    default:
        break;
    }
    OMAP_BAD_REG(addr);
    return 0;
}

static void omap_diss_write(void *opaque, hwaddr addr,
                            uint64_t value, unsigned size)
{
    struct omap_dss_s *s = (struct omap_dss_s *) opaque;

    if (size != 4) {
        return omap_badwidth_write32(opaque, addr, value);
    }

    switch (addr) {
    case 0x00:	/* DSS_REVISIONNUMBER */
    case 0x14:	/* DSS_SYSSTATUS */
    case 0x18:  /* DSS_IRQSTATUS */
    case 0x50:	/* DSS_PSA_LCD_REG_1 */
    case 0x54:	/* DSS_PSA_LCD_REG_2 */
    case 0x58:	/* DSS_PSA_VIDEO_REG */
    case 0x5c:	/* DSS_STATUS */
        /* quietly ignore */
        /*OMAP_RO_REGV(addr, value);*/
        break;

    case 0x10:	/* DSS_SYSCONFIG */
        TRACEDISS("DSS_SYSCONFIG = 0x%08x", value);
        if (value & 2) { /* SOFTRESET */
            omap_dss_reset(&s->busdev.qdev);
        }
        if (s->mpu_model < omap3430) {
            value &= 0x01;
        } else {
            value &= 0x19;
        }
        s->autoidle = value;
        break;

    case 0x40:	/* DSS_CONTROL */
        TRACEDISS("DSS_CONTROL = 0x%08x", value);
        if (s->mpu_model < omap3430) {
            value &= 0x3dd;
        } else {
            value &= 0x3ff;
        }
        s->control = value;
        s->dss_status &= ~0x3;
        s->dss_status |= 1 + (s->control & 1);
        break;

    case 0x44: /* DSS_SDI_CONTROL */
        if (s->mpu_model == omap3430) {
            TRACEDISS("DSS_SDI_CONTROL = 0x%08x", value);
            s->sdi_control = value & 0x000ff80f;
        } else {
            OMAP_BAD_REGV(addr, value);
        }
        break;

    case 0x48: /* DSS_PLL_CONTROL */
        if (s->mpu_model == omap3430) {
            TRACEDISS("DSS_PLL_CONTROL = 0x%08x", value);
            if (value & (1 << 18)) { /* SDI_PLL_SYSRESET */
                s->dss_status |= 1 << 2;    /* SDI_PLL_RESETDONE */
            } else {
                s->dss_status &= ~(1 << 2); /* SDI_PLL_RESETDONE */
            }
            if (value & (1 << 28)) { /* SDI_PLL_GOBIT */
                s->dss_status |= 1 << 6;    /* SDI_PLL_BUSYFLAG */
                s->dss_status &= ~(1 << 5); /* SDI_PLL_LOCK */
            } else {
                if (s->pll_control & (1 << 28)) { /* SDI_PLL_GOBIT */
                    s->dss_status &= ~(1 << 6); /* SDI_PLL_BUSYFLAG */
                    s->dss_status |= 1 << 5;    /* SDI_PLL_LOCK */
                }
            }
            s->pll_control = value;
        } else {
            OMAP_BAD_REGV(addr, value);
        }
        break;

    default:
        OMAP_BAD_REGV(addr, value);
        break;
    }
}

static const MemoryRegionOps omap_diss_ops = {
    .read = omap_diss_read,
    .write = omap_diss_write,
    .endianness = DEVICE_NATIVE_ENDIAN,
};

static uint64_t omap_disc_read(void *opaque, hwaddr addr,
                               unsigned size)
{
    struct omap_dss_s *s = (struct omap_dss_s *) opaque;
    int n = 0;

    if (size != 4) {
        return omap_badwidth_read32(opaque, addr);
    }

    switch (addr) {
    case 0x000:	/* DISPC_REVISION */
        TRACEDISPC("DISPC_REVISION: 0x%08x", s->dispc.rev);
        return s->dispc.rev;
    case 0x010:	/* DISPC_SYSCONFIG */
        TRACEDISPC("DISPC_SYSCONFIG: 0x%08x", s->dispc.idlemode);
        return s->dispc.idlemode;
    case 0x014:	/* DISPC_SYSSTATUS */
        TRACEDISPC("DISPC_SYSSTATUS: 1");
        return 1;						/* RESETDONE */
    case 0x018:	/* DISPC_IRQSTATUS */
        TRACEDISPC("DISPC_IRQSTATUS: 0x%08x", s->dispc.irqst);
        return s->dispc.irqst;
    case 0x01c:	/* DISPC_IRQENABLE */
        TRACEDISPC("DISPC_IRQENABLE: 0x%08x", s->dispc.irqen);
        return s->dispc.irqen;
    case 0x040:	/* DISPC_CONTROL */
        TRACEDISPC("DISPC_CONTROL: 0x%08x", s->dispc.control);
        return s->dispc.control;
    case 0x044:	/* DISPC_CONFIG */
        TRACEDISPC("DISPC_CONFIG: 0x%08x", s->dispc.config);
        return s->dispc.config;
    case 0x048:	/* DISPC_CAPABLE */
        TRACEDISPC("DISPC_CAPABLE: 0x%08x", s->dispc.capable);
        return s->dispc.capable;
    case 0x04c:	/* DISPC_DEFAULT_COLOR0 */
        TRACEDISPC("DISPC_DEFAULT_COLOR0: 0x%08x", s->dispc.bg[0]);
        return s->dispc.bg[0];
    case 0x050:	/* DISPC_DEFAULT_COLOR1 */
        TRACEDISPC("DISPC_DEFAULT_COLOR0: 0x%08x", s->dispc.bg[1]);
        return s->dispc.bg[1];
    case 0x054:	/* DISPC_TRANS_COLOR0 */
        TRACEDISPC("DISPC_TRANS_COLOR0: 0x%08x", s->dispc.trans[0]);
        return s->dispc.trans[0];
    case 0x058:	/* DISPC_TRANS_COLOR1 */
        TRACEDISPC("DISPC_TRANS_COLOR0: 0x%08x", s->dispc.trans[1]);
        return s->dispc.trans[1];
    case 0x05c:	/* DISPC_LINE_STATUS */
        TRACEDISPC("DISPC_LINE_STATUS: 0x7ff");
        return 0x7ff;
    case 0x060:	/* DISPC_LINE_NUMBER */
        TRACEDISPC("DISPC_LINE_NUMBER: 0x%08x", s->dispc.line);
        return s->dispc.line;
    case 0x064:	/* DISPC_TIMING_H */
        TRACEDISPC("DISPC_TIMING_H: 0x%08x", s->dispc.timing[0]);
        return s->dispc.timing[0];
    case 0x068:	/* DISPC_TIMING_V */
        TRACEDISPC("DISPC_TIMING_H: 0x%08x", s->dispc.timing[1]);
        return s->dispc.timing[1];
    case 0x06c:	/* DISPC_POL_FREQ */
        TRACEDISPC("DISPC_POL_FREQ: 0x%08x", s->dispc.timing[2]);
        return s->dispc.timing[2];
    case 0x070:	/* DISPC_DIVISOR */
        TRACEDISPC("DISPC_DIVISOR: 0x%08x", s->dispc.timing[3]);
        return s->dispc.timing[3];
    case 0x074: /* DISPC_GLOBAL_ALPHA */
        TRACEDISPC("DISPC_GLOBAL_ALPHA: 0x%08x", s->dispc.global_alpha);
        return s->dispc.global_alpha;
    case 0x078:	/* DISPC_SIZE_DIG */
        TRACEDISPC("DISPC_SIZE_DIG: 0x%08x", s->dispc.size_dig);
        return s->dispc.size_dig;
    case 0x07c:	/* DISPC_SIZE_LCD */
        TRACEDISPC("DISPC_SIZE_LCD: 0x%08x", s->dispc.size_lcd);
        return s->dispc.size_lcd;
    case 0x14c:	/* DISPC_VID2_BA0 */
        n++;
    case 0x0bc:	/* DISPC_VID1_BA0 */
        n++;
    case 0x080:	/* DISPC_GFX_BA0 */
        TRACEDISPC("DISPC_%s_BA0: " OMAP_FMT_plx, LAYERNAME(n),
                   s->dispc.plane[n].addr[0]);
        return s->dispc.plane[n].addr[0];
    case 0x150:	/* DISPC_VID2_BA1 */
        n++;
    case 0x0c0:	/* DISPC_VID1_BA1 */
        n++;
    case 0x084:	/* DISPC_GFX_BA1 */
        TRACEDISPC("DISPC_%s_BA1: " OMAP_FMT_plx, LAYERNAME(n),
                   s->dispc.plane[n].addr[1]);
        return s->dispc.plane[n].addr[1];
    case 0x154:	/* DISPC_VID2_POSITION */
        n++;
    case 0x0c4:	/* DISPC_VID1_POSITION */
        n++;
    case 0x088:	/* DISPC_GFX_POSITION */
        TRACEDISPC("DISPC_%s_POSITION: 0x%08x", LAYERNAME(n),
                   (s->dispc.plane[n].posy << 16) | s->dispc.plane[n].posx);
        return (s->dispc.plane[n].posy << 16) | s->dispc.plane[n].posx;
    case 0x158:	/* DISPC_VID2_SIZE */
        n++;
    case 0x0c8:	/* DISPC_VID1_SIZE */
        n++;
    case 0x08c:	/* DISPC_GFX_SIZE */
        TRACEDISPC("DISPC_%s_SIZE: 0x%08x", LAYERNAME(n),
                   ((s->dispc.plane[n].ny - 1) << 16)
                   | (s->dispc.plane[n].nx - 1));
        return ((s->dispc.plane[n].ny - 1) << 16) | (s->dispc.plane[n].nx - 1);
    case 0x15c:	/* DISPC_VID2_ATTRIBUTES */
        n++;
    case 0x0cc:	/* DISPC_VID1_ATTRIBUTES */
        n++;
    case 0x0a0:	/* DISPC_GFX_ATTRIBUTES */
        TRACEDISPC("DISPC_%s_ATTRIBUTES: 0x%08x", LAYERNAME(n),
                   s->dispc.plane[n].attr);
        return s->dispc.plane[n].attr;
    case 0x160:	/* DISPC_VID2_FIFO_THRESHOLD */
        n++;
    case 0x0d0:	/* DISPC_VID1_FIFO_THRESHOLD */
        n++;
    case 0x0a4:	/* DISPC_GFX_FIFO_TRESHOLD */
        TRACEDISPC("DISPC_%s_THRESHOLD: 0x%08x", LAYERNAME(n),
                   s->dispc.plane[n].tresh);
        return s->dispc.plane[n].tresh;
    case 0x164:	/* DISPC_VID2_FIFO_SIZE_STATUS */
        n++;
    case 0x0d4:	/* DISPC_VID1_FIFO_SIZE_STATUS */
        n++;
    case 0x0a8:	/* DISPC_GFX_FIFO_SIZE_STATUS */
        TRACEDISPC("DISPC_%s_FIFO_SIZE_STATUS: 0x%08x", LAYERNAME(n),
                   s->dispc.rev < 0x30 ? 256 : 1024);
        return s->dispc.rev < 0x30 ? 256 : 1024;
    case 0x168:	/* DISPC_VID2_ROW_INC */
        n++;
    case 0x0d8:	/* DISPC_VID1_ROW_INC */
        n++;
    case 0x0ac:	/* DISPC_GFX_ROW_INC */
        TRACEDISPC("DISPC_%s_ROW_INC: 0x%08x", LAYERNAME(n),
                   s->dispc.plane[n].rowinc);
        return s->dispc.plane[n].rowinc;
    case 0x16c:	/* DISPC_VID2_PIXEL_INC */
        n++;
    case 0x0dc:	/* DISPC_VID1_PIXEL_INC */
        n++;
    case 0x0b0:	/* DISPC_GFX_PIXEL_INC */
        TRACEDISPC("DISPC_%s_PIXEL_INC: 0x%08x", LAYERNAME(n),
                   s->dispc.plane[n].colinc);
        return s->dispc.plane[n].colinc;
    case 0x0b4:	/* DISPC_GFX_WINDOW_SKIP */
        TRACEDISPC("DISPC_GFX_WINDOW_SKIP: 0x%08x", s->dispc.plane[0].wininc);
        return s->dispc.plane[0].wininc;
    case 0x0b8:	/* DISPC_GFX_TABLE_BA */
        TRACEDISPC("DISPC_GFX_TABLE_BA: " OMAP_FMT_plx,
                   s->dispc.plane[0].addr[2]);
        return s->dispc.plane[0].addr[2];
    case 0x170:	/* DISPC_VID2_FIR */
        n++;
    case 0x0e0:	/* DISPC_VID1_FIR */
        n++;
        TRACEDISPC("DISPC_%s_FIR: 0x%08x", LAYERNAME(n),
                   s->dispc.plane[n].fir);
        return s->dispc.plane[n].fir;
    case 0x174:	/* DISPC_VID2_PICTURE_SIZE */
        n++;
    case 0x0e4:	/* DISPC_VID1_PICTURE_SIZE */
        n++;
        TRACEDISPC("DISPC_%s_PICTURE_SIZE: 0x%08x", LAYERNAME(n),
                   s->dispc.plane[n].picture_size);
        return s->dispc.plane[n].picture_size;
    case 0x178:	/* DISPC_VID2_ACCU0 */
    case 0x17c:	/* DISPC_VID2_ACCU1 */
        n++;
    case 0x0e8:	/* DISPC_VID1_ACCU0 */
    case 0x0ec:	/* DISPC_VID1_ACCU1 */
        n++;
        TRACEDISPC("DISPC_%s_ACCU%d: 0x%08x", LAYERNAME(n),
                   (int)((addr >> 1) & 1),
                   s->dispc.plane[n].accu[(addr >> 1 ) & 1]);
        return s->dispc.plane[n].accu[(addr >> 1) & 1];
    case 0x180 ... 0x1bc:	/* DISPC_VID2_FIR_COEF */
        n++;
    case 0x0f0 ... 0x12c:	/* DISPC_VID1_FIR_COEF */
        n++;
        if (addr & 4) {
            TRACEDISPC("DISPC_%s_FIR_COEF_HV%d: 0x%08x", LAYERNAME(n),
                       (int)((addr - ((n > 1) ? 0x180 : 0xf0)) / 8),
                       s->dispc.plane[n].fir_coef_hv[
                           (addr - ((n > 1) ? 0x180 : 0xf0)) / 8]);
            return s->dispc.plane[n].fir_coef_hv[
                (addr - ((n > 1) ? 0x180 : 0xf0)) / 8];
        }
        TRACEDISPC("DISPC_%s_FIR_COEF_H%d: 0x%08x", LAYERNAME(n),
                   (int)((addr - ((n > 1) ? 0x180 : 0xf0)) / 8),
                   s->dispc.plane[n].fir_coef_h[
                       (addr - ((n > 1) ? 0x180 : 0xf0)) / 8]);
        return s->dispc.plane[n].fir_coef_h[
            (addr - ((n > 1) ? 0x180 : 0xf0)) / 8];
    case 0x1c0 ... 0x1d0: /* DISPC_VID2_CONV_COEFi */
        n++;
    case 0x130 ... 0x140: /* DISPC_VID1_CONV_COEFi */
        n++;
        TRACEDISPC("DISPC_%s_CONV_COEF%d: 0x%08x", LAYERNAME(n),
                   (int)((addr - ((n > 1) ? 0x1c0 : 0x130)) / 4),
                   s->dispc.plane[n].conv_coef[
                       (addr - ((n > 1) ? 0x1c0 : 0x130)) / 4]);
        return s->dispc.plane[n].conv_coef[
            (addr - ((n > 1) ? 0x1c0 : 0x130)) / 4];
    case 0x1d4:	/* DISPC_DATA_CYCLE1 */
    case 0x1d8:	/* DISPC_DATA_CYCLE2 */
    case 0x1dc:	/* DISPC_DATA_CYCLE3 */
        TRACEDISPC("DISPC_DATA_CYCLE%d: 0", (int)((addr - 0x1d4) / 4));
        return 0;
    case 0x200 ... 0x21c: /* DISPC_VID2_FIR_COEF_Vi */
        n++;
    case 0x1e0 ... 0x1fc: /* DISPC_VID1_FIR_COEF_Vi */
        n++;
        TRACEDISPC("DISPC_%s_FIR_COEF_V%d: 0x%08x", LAYERNAME(n),
                   (int)((addr & 0x01f) / 4),
                   s->dispc.plane[n].fir_coef_v[(addr & 0x01f) / 4]);
        return s->dispc.plane[n].fir_coef_v[(addr & 0x01f) / 4];
    case 0x220: /* DISPC_CPR_COEF_R */
        TRACEDISPC("DISPC_CPR_COEF_R: 0x%08x", s->dispc.cpr_coef_r);
        return s->dispc.cpr_coef_r;
    case 0x224: /* DISPC_CPR_COEF_G */
        TRACEDISPC("DISPC_CPR_COEF_G: 0x%08x", s->dispc.cpr_coef_g);
        return s->dispc.cpr_coef_g;
    case 0x228: /* DISPC_CPR_COEF_B */
        TRACEDISPC("DISPC_CPR_COEF_B: 0x%08x", s->dispc.cpr_coef_b);
        return s->dispc.cpr_coef_b;
    case 0x234: /* DISPC_VID2_PRELOAD */
        n++;
    case 0x230: /* DISPC_VID1_PRELOAD */
        n++;
    case 0x22c: /* DISPC_GFX_PRELOAD */
        TRACEDISPC("DISPC_%s_PRELOAD: 0x%08x", LAYERNAME(n),
                   s->dispc.plane[n].preload);
        return s->dispc.plane[n].preload;
    default:
        break;
    }
    OMAP_BAD_REG(addr);
    return 0;
}

static void omap_disc_write(void *opaque, hwaddr addr,
                            uint64_t value, unsigned size)
{
    struct omap_dss_s *s = (struct omap_dss_s *) opaque;
    uint32_t n = 0;

    if (size != 4) {
        return omap_badwidth_write32(opaque, addr, value);
    }

    switch (addr) {
    case 0x000: /* DISPC_REVISION */
    case 0x014: /* DISPC_SYSSTATUS */
    case 0x05c: /* DISPC_LINE_STATUS */
    case 0x0a8: /* DISPC_GFX_FIFO_SIZE_STATUS */
        /* quietly ignore */
        /*OMAP_RO_REGV(addr, value);*/
        break;
    case 0x010:	/* DISPC_SYSCONFIG */
        TRACEDISPC("DISPC_SYSCONFIG = 0x%08x", value);
        if (value & 2) { /* SOFTRESET */
            omap_dss_reset(&s->busdev.qdev);
        }
        s->dispc.idlemode = value & ((s->dispc.rev < 0x30) ? 0x301b : 0x331f);
        break;
    case 0x018:	/* DISPC_IRQSTATUS */
        TRACEDISPC("DISPC_IRQSTATUS = 0x%08x", value);
        s->dispc.irqst &= ~value;
        omap_dss_interrupt_update(s);
        break;
    case 0x01c:	/* DISPC_IRQENABLE */
        TRACEDISPC("DISPC_IRQENABLE = 0x%08x", value);
        s->dispc.irqen = value & ((s->dispc.rev < 0x30) ? 0xffff : 0x1ffff);
        omap_dss_interrupt_update(s);
        break;
    case 0x040:	/* DISPC_CONTROL */
        TRACEDISPC("DISPC_CONTROL = 0x%08x", value);
        n = s->dispc.control; /* cache old value */
        /* always clear GODIGITAL and GOLCD to signal completed shadowing */
        if (s->dispc.rev < 0x30) {
            s->dispc.control = value & 0x07ff9f9f;
        } else {
            s->dispc.control = (value & 0xffff9b9f)
                | (s->dispc.control & 0x6000);
        }
        if (value & (1 << 12))			/* OVERLAY_OPTIMIZATION */
            if (!((s->dispc.plane[1].attr | s->dispc.plane[2].attr) & 1)) {
                 TRACEDISPC("Overlay Optimization when no overlay "
                            "region effectively exists leads to "
                            "unpredictable behaviour!");
            }
        if ((value & 0x21)) { /* GOLCD | LCDENABLE */
            omap_dss_panel_go(s, &s->lcd, s->dispc.size_lcd);
        }
        if ((value & 0x42)) { /* GODIGITAL | DIGITALENABLE */
            omap_dss_panel_go(s, &s->dig, s->dispc.size_dig);
        }
        if (value & 1) { /* LCDENABLE */
            if ((value & (1 << 11))) { /* STALLMODE */
                if ((s->rfbi.control & 0x11) && /* ITE | ENABLE */
                    !(s->rfbi.config[0] & s->rfbi.config[1] & 0xc)) { /* TRIGGERMODE */
                    omap_rfbi_transfer_start(s);
                }
                if (s->dsi.ctrl & 1) { /* IF_EN */
                    int ch;
                    for (ch = 0; ch < 4; ch++) {
                        if ((s->dsi.vc[ch].ctrl & 1) &&     /* VC_EN */
                            (s->dsi.vc[ch].te >> 30) & 3) { /* TE_START | TE_EN */
                            omap_dsi_transfer_start(s, ch);
                        }
                    }
                }
            } else if (s->dispc.lcdframer) {
                qemu_mod_timer(s->dispc.lcdframer,
                               qemu_get_clock_ns(vm_clock)
                               + get_ticks_per_sec() / 10);
            }
        } else if (n & 1) { /* enable -> disable, signal wip frame done */
            s->dispc.control |= 1;
            omap_dss_framedone(s);
            s->dispc.control &= ~1;
        }
        break;
    case 0x044:	/* DISPC_CONFIG */
        TRACEDISPC("DISPC_CONFIG = 0x%08x", value);
        s->dispc.config = value & 0x3fff;
        /* XXX:
         * bits 2:1 (LOADMODE) reset to 0 after set to 1 and palette loaded
         * bits 2:1 (LOADMODE) reset to 2 after set to 3 and palette loaded
         */
        break;
    case 0x048:	/* DISPC_CAPABLE */
        TRACEDISPC("DISPC_CAPABLE = 0x%08x", value);
        s->dispc.capable = value & 0x3ff;
        break;
    case 0x04c:	/* DISPC_DEFAULT_COLOR0 */
        TRACEDISPC("DISPC_DEFAULT_COLOR0 = 0x%08x", value);
        s->dispc.bg[0] = value & 0xffffff;
        break;
    case 0x050:	/* DISPC_DEFAULT_COLOR1 */
        TRACEDISPC("DISPC_DEFAULT_COLOR1 = 0x%08x", value);
        s->dispc.bg[1] = value & 0xffffff;
        break;
    case 0x054:	/* DISPC_TRANS_COLOR0 */
        TRACEDISPC("DISPC_TRANS_COLOR0 = 0x%08x", value);
        s->dispc.trans[0] = value & 0xffffff;
        break;
    case 0x058:	/* DISPC_TRANS_COLOR1 */
        TRACEDISPC("DISPC_TRANS_COLOR1 = 0x%08x", value);
        s->dispc.trans[1] = value & 0xffffff;
        break;
    case 0x060:	/* DISPC_LINE_NUMBER */
        TRACEDISPC("DISPC_LINE_NUMBER = 0x%08x", value);
        s->dispc.line = value & 0x7ff;
        break;
    case 0x064:	/* DISPC_TIMING_H */
        TRACEDISPC("DISPC_TIMING_H = 0x%08x", value);
        s->dispc.timing[0] = value & 0x0ff0ff3f;
        break;
    case 0x068:	/* DISPC_TIMING_V */
        TRACEDISPC("DISPC_TIMING_V = 0x%08x", value);
        s->dispc.timing[1] = value & 0x0ff0ff3f;
        break;
    case 0x06c:	/* DISPC_POL_FREQ */
        TRACEDISPC("DISPC_POL_FREQ = 0x%08x", value);
        s->dispc.timing[2] = value & 0x0003ffff;
        break;
    case 0x070:	/* DISPC_DIVISOR */
        TRACEDISPC("DISPC_DIVISOR = 0x%08x", value);
        s->dispc.timing[3] = value & 0x00ff00ff;
        break;
    case 0x074: /* DISPC_GLOBAL_ALPHA */
        TRACEDISPC("DISPC_GLOBAL_ALPHA = 0x%08x", value);
        s->dispc.global_alpha = value & 0x00ff00ff;
        break;
    case 0x078:	/* DISPC_SIZE_DIG */
        TRACEDISPC("DISPC_SIZE_DIG = 0x%08x (%dx%d)",
                   value, (value & 0x7ff) + 1, ((value >> 16) & 0x7ff) + 1);
        s->dispc.size_dig = value;
        break;
    case 0x07c:	/* DISPC_SIZE_LCD */
        TRACEDISPC("DISPC_SIZE_LCD = 0x%08x (%dx%d)",
                   value, (value & 0x7ff) + 1, ((value >> 16) & 0x7ff) + 1);
        s->dispc.size_lcd = value;
        break;
    case 0x14c:	/* DISPC_VID2_BA0 */
        n++;
    case 0x0bc: /* DISPC_VID1_BA0 */
        n++;
    case 0x080:	/* DISPC_GFX_BA0 */
        TRACEDISPC("DISPC_%s_BA0 = 0x%08x", LAYERNAME(n), value);
        s->dispc.plane[n].addr[0] = (hwaddr) value;
        break;
    case 0x150:	/* DISPC_VID2_BA1 */
        n++;
    case 0x0c0:	/* DISPC_VID1_BA1 */
        n++;
    case 0x084:	/* DISPC_GFX_BA1 */
        TRACEDISPC("DISPC_%s_BA1 = 0x%08x", LAYERNAME(n), value);
        s->dispc.plane[n].addr[1] = (hwaddr) value;
        break;
    case 0x154:	/* DISPC_VID2_POSITION */
        n++;
    case 0x0c4:	/* DISPC_VID1_POSITION */
        n++;
    case 0x088:	/* DISPC_GFX_POSITION */
        s->dispc.plane[n].posx = ((value >>  0) & 0x7ff);		/* GFXPOSX */
        s->dispc.plane[n].posy = ((value >> 16) & 0x7ff);		/* GFXPOSY */
        TRACEDISPC("DISPC_%s_POSITION = 0x%08x (%d,%d)", LAYERNAME(n),
                 value, s->dispc.plane[n].posx, s->dispc.plane[n].posy);
        break;
    case 0x158:	/* DISPC_VID2_SIZE */
        n++;
    case 0x0c8:	/* DISPC_VID1_SIZE */
        n++;
    case 0x08c:	/* DISPC_GFX_SIZE */
        s->dispc.plane[n].nx = ((value >>  0) & 0x7ff) + 1;		/* GFXSIZEX */
        s->dispc.plane[n].ny = ((value >> 16) & 0x7ff) + 1;		/* GFXSIZEY */
        TRACEDISPC("DISPC_%s_SIZE = 0x%08x (%dx%d)", LAYERNAME(n),
                 value, s->dispc.plane[n].nx, s->dispc.plane[n].ny);
        break;
    case 0x0a0:	/* DISPC_GFX_ATTRIBUTES */
        TRACEDISPC("DISPC_GFX_ATTRIBUTES = 0x%08x", value);
        if (s->mpu_model < omap3630) {
            value &= 0xffff;
        } else {
            value &= 0x1000ffff;
        }
        s->dispc.plane[0].attr = value;
        if (value & (3 << 9)) {
            hw_error("%s: Big-endian pixel format not supported",
                     __FUNCTION__);
        }
        s->dispc.plane[0].enable = value & 1;
        s->dispc.plane[0].bpp = (value >> 1) & 0xf;
        s->dispc.plane[0].rotation_flag = (value >> 12) & 0x3;
        s->dispc.plane[0].gfx_format = (value >> 1) & 0xf;
        s->dispc.plane[0].gfx_channel = (value >> 8) & 0x1;
        break;
    case 0x160:	/* DISPC_VID2_FIFO_TRESHOLD */
        n++;
    case 0x0d0:	/* DISPC_VID1_FIFO_TRESHOLD */
        n++;
    case 0x0a4:	/* DISPC_GFX_FIFO_THRESHOLD */
        TRACEDISPC("DISPC_%s_FIFO_THRESHOLD = 0x%08x", LAYERNAME(n), value);
        s->dispc.plane[n].tresh = value & ((s->dispc.rev < 0x30) 
                                       ? 0x01ff01ff : 0x0fff0fff);
        break;
    case 0x168:	/* DISPC_VID2_ROW_INC */
        n++;
    case 0x0d8:	/* DISPC_VID1_ROW_INC */
        n++;
    case 0x0ac:	/* DISPC_GFX_ROW_INC */
        TRACEDISPC("DISPC_%s_ROW_INC = 0x%08x", LAYERNAME(n), value);
        s->dispc.plane[n].rowinc = value;
        break;
    case 0x16c:	/* DISPC_VID2_PIXEL_INC */
        n++;
    case 0x0dc:	/* DISPC_VID1_PIXEL_INC */
        n++;
    case 0x0b0:	/* DISPC_GFX_PIXEL_INC */
        TRACEDISPC("DISPC_%s_PIXEL_INC = 0x%08x", LAYERNAME(n), value);
        s->dispc.plane[n].colinc = value;
        break;
    case 0x0b4:	/* DISPC_GFX_WINDOW_SKIP */
        TRACEDISPC("DISPC_GFX_WINDOW_SKIP = 0x%08x", value);
        s->dispc.plane[0].wininc = value;
        break;
    case 0x0b8:	/* DISPC_GFX_TABLE_BA */
        TRACEDISPC("DISPC_GFX_TABLE_BA = 0x%08x", value);
        s->dispc.plane[0].addr[2] = (hwaddr) value;
        break;
    case 0x15c:	/* DISPC_VID2_ATTRIBUTES */
        n++;
    case 0x0cc:	/* DISPC_VID1_ATTRIBUTES */
        n++;
        TRACEDISPC("DISPC_%s_ATTRIBUTES = 0x%08x", LAYERNAME(n), value);
        if (s->mpu_model < omap3630) {
            value &= 0x01ffffff;
        } else {
            value &= 0x11ffffff;
        }
        s->dispc.plane[n].attr = value;
        break;
    case 0x170:	/* DISPC_VID2_FIR */
        n++;
    case 0x0e0:	/* DISPC_VID1_FIR */
        n++;
        TRACEDISPC("DISPC_%s_FIR = 0x%08x", LAYERNAME(n), value);
        s->dispc.plane[n].fir = value & 0x1fff1fff;
        break;
    case 0x174:	/* DISPC_VID2_PICTURE_SIZE */
        n++;
    case 0x0e4:	/* DISPC_VID1_PICTURE_SIZE */
        n++;
        TRACEDISPC("DISPC_%s_PICTURE_SIZE = 0x%08x", LAYERNAME(n), value);
        s->dispc.plane[n].picture_size = value & 0x07ff07ff;
        break;
    case 0x178:	/* DISPC_VID2_ACCU0 */
    case 0x17c:	/* DISPC_VID2_ACCU1 */
        n++;
    case 0x0e8:	/* DISPC_VID1_ACCU0 */
    case 0x0ec:	/* DISPC_VID1_ACCU1 */
        n++;
        TRACEDISPC("DISPC_%s_ACCU%d = 0x%08x", LAYERNAME(n),
                 (int)((addr >> 1) & 1), value);
        s->dispc.plane[n].accu[(addr >> 1) & 1] = value & 0x03ff03ff;
        break;
    case 0x180 ... 0x1bc:	/* DISPC_VID2_FIR_COEF */
        n++;
    case 0x0f0 ... 0x12c:	/* DISPC_VID1_FIR_COEF */
        n++;
        if (addr & 4) {
            TRACEDISPC("DISPC_%s_FIR_COEF_HV%d = 0x%08x", LAYERNAME(n),
                     (int)((addr - ((n > 1) ? 0x180 : 0xf0)) / 8), value);
            s->dispc.plane[n].fir_coef_hv[(addr - ((n > 1) ? 0x180 : 0xf0)) / 8] = value;
        } else {
            TRACEDISPC("DISPC_%s_FIR_COEF_H%d = 0x%08x", LAYERNAME(n),
                     (int)((addr - ((n > 1) ? 0x180 : 0xf0)) / 8), value);
            s->dispc.plane[n].fir_coef_h[(addr - ((n > 1) ? 0x180 : 0xf0)) / 8] = value;
        }
        break;
    case 0x1c0 ... 0x1d0: /* DISPC_VID2_CONV_COEFi */
        n++;
    case 0x130 ... 0x140: /* DISPC_VID1_CONV_COEFi */
        n++;
        TRACEDISPC("DISPC_%s_CONV_COEF%d = 0x%08x", LAYERNAME(n),
                 (int)((addr - ((n > 1) ? 0x1c0 : 0x130)) / 4), value);
        s->dispc.plane[n].conv_coef[(addr - ((n > 1) ? 0x1c0 : 0x130)) / 4] = value;
        break;
    case 0x1d4:	/* DISPC_DATA_CYCLE1 */
    case 0x1d8:	/* DISPC_DATA_CYCLE2 */
    case 0x1dc:	/* DISPC_DATA_CYCLE3 */
        TRACEDISPC("DISPC_DATA_CYCLE%d = 0x%08x (ignored)",
                 (int)((addr - 0x1d4) / 4), value);
        break;
    case 0x200 ... 0x21c: /* DISPC_VID2_FIR_COEF_Vi */
        n++;
    case 0x1e0 ... 0x1fc: /* DISPC_VID1_FIR_COEF_Vi */
        n++;
        TRACEDISPC("DISPC_%s_FIR_COEF_V%d = 0x%08x", LAYERNAME(n),
                 (int)((addr & 0x01f) / 4), value);
        s->dispc.plane[n].fir_coef_v[(addr & 0x01f) / 4] = value & 0x0000ffff;
        break;
    case 0x220: /* DISPC_CPR_COEF_R */
        TRACEDISPC("DISPC_CPR_COEF_R = 0x%08x", value);
        s->dispc.cpr_coef_r = value & 0xffbffbff;
        break;
    case 0x224: /* DISPC_CPR_COEF_G */
        TRACEDISPC("DISPC_CPR_COEF_G = 0x%08x", value);
        s->dispc.cpr_coef_g = value & 0xffbffbff;
        break;
    case 0x228: /* DISPC_CPR_COEF_B */
        TRACEDISPC("DISPC_CPR_COEF_B = 0x%08x", value);
        s->dispc.cpr_coef_b = value & 0xffbffbff;
        break;
    case 0x234: /* DISPC_VID2_PRELOAD */
        n++;
    case 0x230: /* DISPC_VID1_PRELOAD */
        n++;
    case 0x22c: /* DISPC_GFX_PRELOAD */
        TRACEDISPC("DISPC_%s_PRELOAD = 0x%08x", LAYERNAME(n), value);
        s->dispc.plane[n].preload = value & 0x0fff;
        break;
    default:
        OMAP_BAD_REGV(addr, value);
        break;
    }
}

static const MemoryRegionOps omap_disc_ops = {
    .read = omap_disc_read,
    .write = omap_disc_write,
    .endianness = DEVICE_NATIVE_ENDIAN,
};

static uint64_t omap_rfbi_read(void *opaque, hwaddr addr,
                               unsigned size)
{
    struct omap_dss_s *s = (struct omap_dss_s *) opaque;

    if (size != 4) {
        return omap_badwidth_read32(opaque, addr);
    }

    switch (addr) {
    case 0x00:	/* RFBI_REVISION */
        TRACERFBI("RFBI_REVISION: 0x10");
        return 0x10;

    case 0x10:	/* RFBI_SYSCONFIG */
        TRACERFBI("RFBI_SYSCONFIG: 0x%08x", s->rfbi.idlemode);
        return s->rfbi.idlemode;

    case 0x14:	/* RFBI_SYSSTATUS */
        TRACERFBI("RFBI_SYSSTATUS: 0x%08x", 1 | (s->rfbi.busy << 8));
        return 1 | (s->rfbi.busy << 8); /* RESETDONE */

    case 0x40:	/* RFBI_CONTROL */
        TRACERFBI("RFBI_CONTROL: 0x%08x", s->rfbi.control);
        return s->rfbi.control;

    case 0x44:	/* RFBI_PIXELCNT */
        TRACERFBI("RFBI_PIXELCNT: 0x%08x", s->rfbi.pixels);
        return s->rfbi.pixels;

    case 0x48:	/* RFBI_LINE_NUMBER */
        TRACERFBI("RFBI_LINE_NUMBER: 0x%08x", s->rfbi.skiplines);
        return s->rfbi.skiplines;

    case 0x58:	/* RFBI_READ */
    case 0x5c:	/* RFBI_STATUS */
        TRACERFBI("RFBI_READ/STATUS: 0x%08x", s->rfbi.rxbuf);
        return s->rfbi.rxbuf;

    case 0x60:	/* RFBI_CONFIG0 */
        TRACERFBI("RFBI_CONFIG0: 0x%08x", s->rfbi.config[0]);
        return s->rfbi.config[0];
    case 0x64:	/* RFBI_ONOFF_TIME0 */
        TRACERFBI("RFBI_ONOFF_TIME0: 0x%08x", s->rfbi.time[0]);
        return s->rfbi.time[0];
    case 0x68:	/* RFBI_CYCLE_TIME0 */
        TRACERFBI("RFBI_CYCLE_TIME0: 0x%08x", s->rfbi.time[1]);
        return s->rfbi.time[1];
    case 0x6c:	/* RFBI_DATA_CYCLE1_0 */
        TRACERFBI("RFBI_DATA_CYCLE1_0: 0x%08x", s->rfbi.data[0]);
        return s->rfbi.data[0];
    case 0x70:	/* RFBI_DATA_CYCLE2_0 */
        TRACERFBI("RFBI_DATA_CYCLE2_0: 0x%08x", s->rfbi.data[1]);
        return s->rfbi.data[1];
    case 0x74:	/* RFBI_DATA_CYCLE3_0 */
        TRACERFBI("RFBI_DATA_CYCLE3_0: 0x%08x", s->rfbi.data[2]);
        return s->rfbi.data[2];

    case 0x78:	/* RFBI_CONFIG1 */
        TRACERFBI("RFBI_CONFIG1: 0x%08x", s->rfbi.config[1]);
        return s->rfbi.config[1];
    case 0x7c:	/* RFBI_ONOFF_TIME1 */
        TRACERFBI("RFBI_ONOFF_TIME1: 0x%08x", s->rfbi.time[2]);
        return s->rfbi.time[2];
    case 0x80:	/* RFBI_CYCLE_TIME1 */
        TRACERFBI("RFBI_CYCLE_TIME1: 0x%08x", s->rfbi.time[3]);
        return s->rfbi.time[3];
    case 0x84:	/* RFBI_DATA_CYCLE1_1 */
        TRACERFBI("RFBI_DATA_CYCLE1_1: 0x%08x", s->rfbi.data[3]);
        return s->rfbi.data[3];
    case 0x88:	/* RFBI_DATA_CYCLE2_1 */
        TRACERFBI("RFBI_DATA_CYCLE2_1: 0x%08x", s->rfbi.data[4]);
        return s->rfbi.data[4];
    case 0x8c:	/* RFBI_DATA_CYCLE3_1 */
        TRACERFBI("RFBI_DATA_CYCLE3_1: 0x%08x", s->rfbi.data[5]);
        return s->rfbi.data[5];

    case 0x90:	/* RFBI_VSYNC_WIDTH */
        TRACERFBI("RFBI_VSYNC_WIDTH: 0x%08x", s->rfbi.vsync);
        return s->rfbi.vsync;
    case 0x94:	/* RFBI_HSYNC_WIDTH */
        TRACERFBI("RFBI_HSYNC_WIDTH: 0x%08x", s->rfbi.hsync);
        return s->rfbi.hsync;
    }
    OMAP_BAD_REG(addr);
    return 0;
}

static void omap_rfbi_write(void *opaque, hwaddr addr,
                            uint64_t value, unsigned size)
{
    struct omap_dss_s *s = (struct omap_dss_s *) opaque;

    if (size != 4) {
        return omap_badwidth_write32(opaque, addr, value);
    }

    switch (addr) {
    case 0x10:	/* RFBI_SYSCONFIG */
        TRACERFBI("RFBI_SYSCONFIG = 0x%08x", value);
        if (value & 2)						/* SOFTRESET */
            omap_rfbi_reset(s);
        s->rfbi.idlemode = value & 0x19;
        break;

    case 0x40:	/* RFBI_CONTROL */
        TRACERFBI("RFBI_CONTROL = 0x%08x", value);
        if (s->dispc.rev < 0x30) 
            s->rfbi.control = value & 0x1f;
        else
            s->rfbi.control = value & 0x1ff; 
        s->rfbi.enable = value & 1;
        if ((s->dispc.control & 1) && /* LCDENABLE */
            (value & 0x10) &&         /* ITE */
            !(s->rfbi.config[0] & s->rfbi.config[1] & 0xc)) /* TRIGGERMODE */
            omap_rfbi_transfer_start(s);
        break;

    case 0x44:	/* RFBI_PIXELCNT */
        TRACERFBI("RFBI_PIXELCNT = 0x%08x", value);
        s->rfbi.pixels = value;
        break;

    case 0x48:	/* RFBI_LINE_NUMBER */
        TRACERFBI("RFBI_LINE_NUMBER = 0x%08x", value);
        s->rfbi.skiplines = value & 0x7ff;
        break;

    case 0x4c:	/* RFBI_CMD */
        TRACERFBI("RFBI_CMD = 0x%08x", value);
        if ((s->rfbi.control & (1 << 2)) && s->rfbi.chip[0])
            s->rfbi.chip[0]->write(s->rfbi.chip[0]->opaque, 0, value & 0xffff);
        if ((s->rfbi.control & (1 << 3)) && s->rfbi.chip[1])
            s->rfbi.chip[1]->write(s->rfbi.chip[1]->opaque, 0, value & 0xffff);
        break;
    case 0x50:	/* RFBI_PARAM */
        TRACERFBI("RFBI_PARAM = 0x%08x", value);
        if ((s->rfbi.control & (1 << 2)) && s->rfbi.chip[0])
            s->rfbi.chip[0]->write(s->rfbi.chip[0]->opaque, 1, value & 0xffff);
        if ((s->rfbi.control & (1 << 3)) && s->rfbi.chip[1])
            s->rfbi.chip[1]->write(s->rfbi.chip[1]->opaque, 1, value & 0xffff);
        break;
    case 0x54:	/* RFBI_DATA */
        TRACERFBI("RFBI_DATA = 0x%08x", value);
        /* TODO: take into account the format set up in s->rfbi.config[?] and
         * s->rfbi.data[?], but special-case the most usual scenario so that
         * speed doesn't suffer.  */
        if ((s->rfbi.control & (1 << 2)) && s->rfbi.chip[0]) {
            s->rfbi.chip[0]->write(s->rfbi.chip[0]->opaque, 1, value & 0xffff);
            s->rfbi.chip[0]->write(s->rfbi.chip[0]->opaque, 1, value >> 16);
        }
        if ((s->rfbi.control & (1 << 3)) && s->rfbi.chip[1]) {
            s->rfbi.chip[1]->write(s->rfbi.chip[1]->opaque, 1, value & 0xffff);
            s->rfbi.chip[1]->write(s->rfbi.chip[1]->opaque, 1, value >> 16);
        }
        if (!-- s->rfbi.pixels)
            omap_rfbi_transfer_stop(s);
        break;
    case 0x58:	/* RFBI_READ */
        TRACERFBI("RFBI_READ = 0x%08x", value);
        if ((s->rfbi.control & (1 << 2)) && s->rfbi.chip[0])
            s->rfbi.rxbuf = s->rfbi.chip[0]->read(s->rfbi.chip[0]->opaque, 1);
        else if ((s->rfbi.control & (1 << 3)) && s->rfbi.chip[1])
            s->rfbi.rxbuf = s->rfbi.chip[1]->read(s->rfbi.chip[1]->opaque, 1);
        if (!-- s->rfbi.pixels)
            omap_rfbi_transfer_stop(s);
        break;

    case 0x5c:	/* RFBI_STATUS */
        TRACERFBI("RFBI_STATUS = 0x%08x", value);
        if ((s->rfbi.control & (1 << 2)) && s->rfbi.chip[0])
            s->rfbi.rxbuf = s->rfbi.chip[0]->read(s->rfbi.chip[0]->opaque, 0);
        else if ((s->rfbi.control & (1 << 3)) && s->rfbi.chip[1])
            s->rfbi.rxbuf = s->rfbi.chip[1]->read(s->rfbi.chip[1]->opaque, 0);
        if (!-- s->rfbi.pixels)
            omap_rfbi_transfer_stop(s);
        break;

    case 0x60:	/* RFBI_CONFIG0 */
        TRACERFBI("RFBI_CONFIG0 = 0x%08x", value);
        s->rfbi.config[0] = value & 0x003f1fff;
        break;

    case 0x64:	/* RFBI_ONOFF_TIME0 */
        TRACERFBI("RFBI_ONOFF_TIME0 = 0x%08x", value);
        s->rfbi.time[0] = value & 0x3fffffff;
        break;
    case 0x68:	/* RFBI_CYCLE_TIME0 */
        TRACERFBI("RFBI_CYCLE_TIME0 = 0x%08x", value);
        s->rfbi.time[1] = value & 0x0fffffff;
        break;
    case 0x6c:	/* RFBI_DATA_CYCLE1_0 */
        TRACERFBI("RFBI_DATA_CYCLE1_0 = 0x%08x", value);
        s->rfbi.data[0] = value & 0x0f1f0f1f;
        break;
    case 0x70:	/* RFBI_DATA_CYCLE2_0 */
        TRACERFBI("RFBI_DATA_CYCLE2_0 = 0x%08x", value);
        s->rfbi.data[1] = value & 0x0f1f0f1f;
        break;
    case 0x74:	/* RFBI_DATA_CYCLE3_0 */
        TRACERFBI("RFBI_DATA_CYCLE3_0 = 0x%08x", value);
        s->rfbi.data[2] = value & 0x0f1f0f1f;
        break;
    case 0x78:	/* RFBI_CONFIG1 */
        TRACERFBI("RFBI_CONFIG1 = 0x%08x", value);
        s->rfbi.config[1] = value & 0x003f1fff;
        break;

    case 0x7c:	/* RFBI_ONOFF_TIME1 */
        TRACERFBI("RFBI_ONOFF_TIME1 = 0x%08x", value);
        s->rfbi.time[2] = value & 0x3fffffff;
        break;
    case 0x80:	/* RFBI_CYCLE_TIME1 */
        TRACERFBI("RFBI_CYCLE_TIME1 = 0x%08x", value);
        s->rfbi.time[3] = value & 0x0fffffff;
        break;
    case 0x84:	/* RFBI_DATA_CYCLE1_1 */
        TRACERFBI("RFBI_DATA_CYCLE1_1 = 0x%08x", value);
        s->rfbi.data[3] = value & 0x0f1f0f1f;
        break;
    case 0x88:	/* RFBI_DATA_CYCLE2_1 */
        TRACERFBI("RFBI_DATA_CYCLE2_1 = 0x%08x", value);
        s->rfbi.data[4] = value & 0x0f1f0f1f;
        break;
    case 0x8c:	/* RFBI_DATA_CYCLE3_1 */
        TRACERFBI("RFBI_DATA_CYCLE3_1 = 0x%08x", value);
        s->rfbi.data[5] = value & 0x0f1f0f1f;
        break;

    case 0x90:	/* RFBI_VSYNC_WIDTH */
        TRACERFBI("RFBI_VSYNC_WIDTH = 0x%08x", value);
        s->rfbi.vsync = value & 0xffff;
        break;
    case 0x94:	/* RFBI_HSYNC_WIDTH */
        TRACERFBI("RFBI_HSYNC_WIDTH = 0x%08x", value);
        s->rfbi.hsync = value & 0xffff;
        break;

    default:
        OMAP_BAD_REGV(addr, value);
        break;
    }
}

static const MemoryRegionOps omap_rfbi_ops = {
    .read = omap_rfbi_read,
    .write = omap_rfbi_write,
    .endianness = DEVICE_NATIVE_ENDIAN,
};

static uint64_t omap_venc_read(void *opaque, hwaddr addr,
                               unsigned size)
{
    if (size != 4) {
        return omap_badwidth_read32(opaque, addr);
    }

    switch (addr) {
    case 0x00:	/* REV_ID */
        return 0x2;
    case 0x04:	/* STATUS */
    case 0x08:	/* F_CONTROL */
    case 0x10:	/* VIDOUT_CTRL */
    case 0x14:	/* SYNC_CTRL */
    case 0x1c:	/* LLEN */
    case 0x20:	/* FLENS */
    case 0x24:	/* HFLTR_CTRL */
    case 0x28:	/* CC_CARR_WSS_CARR */
    case 0x2c:	/* C_PHASE */
    case 0x30:	/* GAIN_U */
    case 0x34:	/* GAIN_V */
    case 0x38:	/* GAIN_Y */
    case 0x3c:	/* BLACK_LEVEL */
    case 0x40:	/* BLANK_LEVEL */
    case 0x44:	/* X_COLOR */
    case 0x48:	/* M_CONTROL */
    case 0x4c:	/* BSTAMP_WSS_DATA */
    case 0x50:	/* S_CARR */
    case 0x54:	/* LINE21 */
    case 0x58:	/* LN_SEL */
    case 0x5c:	/* L21__WC_CTL */
    case 0x60:	/* HTRIGGER_VTRIGGER */
    case 0x64:	/* SAVID__EAVID */
    case 0x68:	/* FLEN__FAL */
    case 0x6c:	/* LAL__PHASE_RESET */
    case 0x70:	/* HS_INT_START_STOP_X */
    case 0x74:	/* HS_EXT_START_STOP_X */
    case 0x78:	/* VS_INT_START_X */
    case 0x7c:	/* VS_INT_STOP_X__VS_INT_START_Y */
    case 0x80:	/* VS_INT_STOP_Y__VS_INT_START_X */
    case 0x84:	/* VS_EXT_STOP_X__VS_EXT_START_Y */
    case 0x88:	/* VS_EXT_STOP_Y */
    case 0x90:	/* AVID_START_STOP_X */
    case 0x94:	/* AVID_START_STOP_Y */
    case 0xa0:	/* FID_INT_START_X__FID_INT_START_Y */
    case 0xa4:	/* FID_INT_OFFSET_Y__FID_EXT_START_X */
    case 0xa8:	/* FID_EXT_START_Y__FID_EXT_OFFSET_Y */
    case 0xb0:	/* TVDETGP_INT_START_STOP_X */
    case 0xb4:	/* TVDETGP_INT_START_STOP_Y */
    case 0xb8:	/* GEN_CTRL */
    case 0xc4:	/* DAC_TST__DAC_A */
    case 0xc8:	/* DAC_B__DAC_C */
       return 0;
    default:
        break;
    }
    OMAP_BAD_REG(addr);
    return 0;
}

static void omap_venc_write(void *opaque, hwaddr addr,
                            uint64_t value, unsigned size)
{
    if (size != 4) {
        return omap_badwidth_write32(opaque, addr, size);
    }

    switch (addr) {
    case 0x00: /* REV_ID */
    case 0x04: /* STATUS */
        /* read-only, ignore */
        break;
    case 0x08:	/* F_CONTROL */
    case 0x10:	/* VIDOUT_CTRL */
    case 0x14:	/* SYNC_CTRL */
    case 0x1c:	/* LLEN */
    case 0x20:	/* FLENS */
    case 0x24:	/* HFLTR_CTRL */
    case 0x28:	/* CC_CARR_WSS_CARR */
    case 0x2c:	/* C_PHASE */
    case 0x30:	/* GAIN_U */
    case 0x34:	/* GAIN_V */
    case 0x38:	/* GAIN_Y */
    case 0x3c:	/* BLACK_LEVEL */
    case 0x40:	/* BLANK_LEVEL */
    case 0x44:	/* X_COLOR */
    case 0x48:	/* M_CONTROL */
    case 0x4c:	/* BSTAMP_WSS_DATA */
    case 0x50:	/* S_CARR */
    case 0x54:	/* LINE21 */
    case 0x58:	/* LN_SEL */
    case 0x5c:	/* L21__WC_CTL */
    case 0x60:	/* HTRIGGER_VTRIGGER */
    case 0x64:	/* SAVID__EAVID */
    case 0x68:	/* FLEN__FAL */
    case 0x6c:	/* LAL__PHASE_RESET */
    case 0x70:	/* HS_INT_START_STOP_X */
    case 0x74:	/* HS_EXT_START_STOP_X */
    case 0x78:	/* VS_INT_START_X */
    case 0x7c:	/* VS_INT_STOP_X__VS_INT_START_Y */
    case 0x80:	/* VS_INT_STOP_Y__VS_INT_START_X */
    case 0x84:	/* VS_EXT_STOP_X__VS_EXT_START_Y */
    case 0x88:	/* VS_EXT_STOP_Y */
    case 0x90:	/* AVID_START_STOP_X */
    case 0x94:	/* AVID_START_STOP_Y */
    case 0xa0:	/* FID_INT_START_X__FID_INT_START_Y */
    case 0xa4:	/* FID_INT_OFFSET_Y__FID_EXT_START_X */
    case 0xa8:	/* FID_EXT_START_Y__FID_EXT_OFFSET_Y */
    case 0xb0:	/* TVDETGP_INT_START_STOP_X */
    case 0xb4:	/* TVDETGP_INT_START_STOP_Y */
    case 0xb8:	/* GEN_CTRL */
    case 0xc4:	/* DAC_TST__DAC_A */
    case 0xc8:	/* DAC_B__DAC_C */
        break;
    default:
        OMAP_BAD_REGV(addr, value);
        break;
    }
}

static const MemoryRegionOps omap_venc_ops = {
    .read = omap_venc_read,
    .write = omap_venc_write,
    .endianness = DEVICE_NATIVE_ENDIAN,
};

static uint64_t omap_im3_read(void *opaque, hwaddr addr,
                              unsigned size)
{
    if (size != 4) {
        return omap_badwidth_read32(opaque, addr);
    }

    switch (addr) {
    case 0x0a8:	/* SBIMERRLOGA */
    case 0x0b0:	/* SBIMERRLOG */
    case 0x190:	/* SBIMSTATE */
    case 0x198:	/* SBTMSTATE_L */
    case 0x19c:	/* SBTMSTATE_H */
    case 0x1a8:	/* SBIMCONFIG_L */
    case 0x1ac:	/* SBIMCONFIG_H */
    case 0x1f8:	/* SBID_L */
    case 0x1fc:	/* SBID_H */
        return 0;

    default:
        break;
    }
    OMAP_BAD_REG(addr);
    return 0;
}

static void omap_im3_write(void *opaque, hwaddr addr,
                           uint64_t value, unsigned size)
{
    if (size != 4) {
        return omap_badwidth_write32(opaque, addr, value);
    }

    switch (addr) {
    case 0x0b0:	/* SBIMERRLOG */
    case 0x190:	/* SBIMSTATE */
    case 0x198:	/* SBTMSTATE_L */
    case 0x19c:	/* SBTMSTATE_H */
    case 0x1a8:	/* SBIMCONFIG_L */
    case 0x1ac:	/* SBIMCONFIG_H */
        break;

    default:
        OMAP_BAD_REGV(addr, value);
        break;
    }
}

static const MemoryRegionOps omap_im3_ops = {
    .read = omap_im3_read,
    .write = omap_im3_write,
    .endianness = DEVICE_NATIVE_ENDIAN,
};

static void omap_dsi_push_rx_fifo(struct omap_dss_s *s, int ch, uint32_t value)
{
    int p;

    if (s->dsi.vc[ch].rx_fifo_len < OMAP_DSI_RX_FIFO_SIZE) {
        p = s->dsi.vc[ch].rx_fifo_pos + s->dsi.vc[ch].rx_fifo_len;
        if (p >= OMAP_DSI_RX_FIFO_SIZE)
            p -= OMAP_DSI_RX_FIFO_SIZE;
        s->dsi.vc[ch].rx_fifo[p] = value;
        s->dsi.vc[ch].rx_fifo_len++;
    } else {
        TRACEDSI("vc%d rx fifo overflow!", ch);
    }
}

static uint32_t omap_dsi_pull_rx_fifo(struct omap_dss_s *s, int ch)
{
    int v = 0;

    if (!s->dsi.vc[ch].rx_fifo_len) {
        TRACEDSI("vc%d rx fifo underflow!", ch);
    } else {
        v = s->dsi.vc[ch].rx_fifo[s->dsi.vc[ch].rx_fifo_pos++];
        s->dsi.vc[ch].rx_fifo_len--;
        if (s->dsi.vc[ch].rx_fifo_pos >= OMAP_DSI_RX_FIFO_SIZE)
            s->dsi.vc[ch].rx_fifo_pos = 0;
    }

    return v;
}

static uint32_t omap_dsi_read(void *opaque, hwaddr addr)
{
    struct omap_dss_s *s = (struct omap_dss_s *)opaque;
    uint32_t x, y;

    switch (addr) {
    case 0x000: /* DSI_REVISION */
        TRACEDSI("DSI_REVISION = 0x10");
        return 0x10;
    case 0x010: /* DSI_SYSCONFIG */
        TRACEDSI("DSI_SYSCONFIG = 0x%04x", s->dsi.sysconfig);
        return s->dsi.sysconfig;
    case 0x014: /* DSI_SYSSTATUS */
        TRACEDSI("DSI_SYSSTATUS = 0x01");
        return 1; /* RESET_DONE */
    case 0x018: /* DSI_IRQSTATUS */
        TRACEDSI("DSI_IRQSTATUS = 0x%08x", s->dsi.irqst);
        return s->dsi.irqst;
    case 0x01c: /* DSI_IRQENABLE */
        TRACEDSI("DSI_IRQENABLE = 0x%08x", s->dsi.irqen);
        return s->dsi.irqen;
    case 0x040: /* DSI_CTRL */
        TRACEDSI("DSI_CTRL = 0x%08x", s->dsi.ctrl);
        return s->dsi.ctrl;
    case 0x048: /* DSI_COMPLEXIO_CFG1 */
        TRACEDSI("DSI_COMPLEXIO_CFG1 = 0x%08x", s->dsi.complexio_cfg1);
        return s->dsi.complexio_cfg1;
    case 0x04c: /* DSI_COMPLEXIO_IRQSTATUS */
        TRACEDSI("DSI_COMPLEXIO_IRQSTATUS = 0x%08x", s->dsi.complexio_irqst);
        return s->dsi.complexio_irqst;
    case 0x050: /* DSI_COMPLEXIO_IRQENABLE */
        TRACEDSI("DSI_COMPLEXIO_IRQENABLE = 0x%08x", s->dsi.complexio_irqen);
        return s->dsi.complexio_irqen;
    case 0x054: /* DSI_CLK_CTRL */
        TRACEDSI("DSI_CLK_CTRL = 0x%08x", s->dsi.clk_ctrl);
        return s->dsi.clk_ctrl;
    case 0x058: /* DSI_TIMING1 */
        TRACEDSI("DSI_TIMING1 = 0x%08x", s->dsi.timing1);
        return s->dsi.timing1;
    case 0x05c: /* DSI_TIMING2 */
        TRACEDSI("DSI_TIMING2 = 0x%08x", s->dsi.timing2);
        return s->dsi.timing2;
    case 0x060: /* DSI_VM_TIMING1 */
        TRACEDSI("DSI_VM_TIMING1 = 0x%08x", s->dsi.vm_timing1);
        return s->dsi.vm_timing1;
    case 0x064: /* DSI_VM_TIMING2 */
        TRACEDSI("DSI_VM_TIMING2 = 0x%08x", s->dsi.vm_timing2);
        return s->dsi.vm_timing2;
    case 0x068: /* DSI_VM_TIMING3 */
        TRACEDSI("DSI_VM_TIMING3 = 0x%08x", s->dsi.vm_timing3);
        return s->dsi.vm_timing3;
    case 0x06c: /* DSI_CLK_TIMING */
        TRACEDSI("DSI_CLK_TIMING = 0x%08x", s->dsi.clk_timing);
        return s->dsi.clk_timing;
    case 0x070: /* DSI_TX_FIFO_VC_SIZE */
        TRACEDSI("DSI_TX_FIFO_VC_SIZE = 0x%08x", s->dsi.tx_fifo_vc_size);
        return s->dsi.tx_fifo_vc_size;
    case 0x074: /* DSI_RX_FIFO_VC_SIZE */
        TRACEDSI("DSI_RX_FIFO_VC_SIZE = 0x%08x", s->dsi.rx_fifo_vc_size);
        return s->dsi.rx_fifo_vc_size;
    case 0x078: /* DSI_COMPLEXIO_CFG_2 */
        TRACEDSI("DSI_COMPLEXIO_CFG_2 = 0x%08x", s->dsi.complexio_cfg2);
        return s->dsi.complexio_cfg2;
    case 0x07c: /* DSI_RX_FIFO_VC_FULLNESS */
        TRACEDSI("DSI_RX_FIFO_VC_FULLNESS = 0x00");
        return 0;
    case 0x080: /* DSI_VM_TIMING4 */
        TRACEDSI("DSI_VM_TIMING4 = 0x%08x", s->dsi.vm_timing4);
        return s->dsi.vm_timing4;
    case 0x084: /* DSI_TX_FIFO_VC_EMPTINESS */
        TRACEDSI("DSI_TX_FIFO_VC_EMPTINESS = 0x7f7f7f7f");
        return 0x7f7f7f7f;
    case 0x088: /* DSI_VM_TIMING5 */
        TRACEDSI("DSI_VM_TIMING5 = 0x%08x", s->dsi.vm_timing5);
        return s->dsi.vm_timing5;
    case 0x08c: /* DSI_VM_TIMING6 */
        TRACEDSI("DSI_VM_TIMING6 = 0x%08x", s->dsi.vm_timing6);
        return s->dsi.vm_timing6;
    case 0x090: /* DSI_VM_TIMING7 */
        TRACEDSI("DSI_VM_TIMING7 = 0x%08x", s->dsi.vm_timing7);
        return s->dsi.vm_timing7;
    case 0x094: /* DSI_STOPCLK_TIMING */
        TRACEDSI("DSI_STOPCLK_TIMING = 0x%08x", s->dsi.stopclk_timing);
        return s->dsi.stopclk_timing;
    case 0x100 ... 0x17c: /* DSI_VCx_xxx */
        x = (addr >> 5) & 3;
        switch (addr & 0x1f) {
        case 0x00: /* DSI_VCx_CTRL */
            TRACEDSI("DSI_VC%d_CTRL = 0x%08x", x, s->dsi.vc[x].ctrl);
            return s->dsi.vc[x].ctrl;
        case 0x04: /* DSI_VCx_TE */
            TRACEDSI("DSI_VC%d_TE = 0x%08x", x, s->dsi.vc[x].te);
            return s->dsi.vc[x].te;
        case 0x08: /* DSI_VCx_LONG_PACKET_HEADER */
            /* write-only */
            TRACEDSI("DSI_VC%d_LONG_PACKET_HEADER = 0", x);
            return 0;
        case 0x0c: /* DSI_VCx_LONG_PACKET_PAYLOAD */
            /* write-only */
            TRACEDSI("DSI_VC%d_LONG_PACKET_PAYLOAD = 0", x);
            return 0;
        case 0x10: /* DSI_VCx_SHORT_PACKET_HEADER */
            if (s->dsi.vc[x].ctrl & (1 << 20)) { /* RX_FIFO_NOT_EMPTY */
                y = omap_dsi_pull_rx_fifo(s, x);
                TRACEDSI("DSI_VC%d_SHORT_PACKET_HEADER = 0x%08x", x, y);
                if (!s->dsi.vc[x].rx_fifo_len)
                    s->dsi.vc[x].ctrl &= ~(1 << 20); /* RX_FIFO_NOT_EMPTY */
                return y;
            }
            TRACEDSI("vc%d rx fifo underflow!", x);
            return 0;
        case 0x18: /* DSI_VCx_IRQSTATUS */
            TRACEDSI("DSI_VC%d_IRQSTATUS = 0x%08x", x, s->dsi.vc[x].irqst);
            return s->dsi.vc[x].irqst;
        case 0x1c: /* DSI_VCx_IRQENABLE */
            TRACEDSI("DSI_VC%d_IRQENABLE = 0x%08x", x, s->dsi.vc[x].irqen);
            return s->dsi.vc[x].irqen;
        default:
            OMAP_BAD_REG(addr);
        }
        break;
    case 0x200: /* DSI_PHY_CFG0 */
        TRACEDSI("DSI_PHY_CFG0 = 0x%08x", s->dsi.phy_cfg0);
        return s->dsi.phy_cfg0;
    case 0x204: /* DSI_PHY_CFG1 */
        TRACEDSI("DSI_PHY_CFG1 = 0x%08x", s->dsi.phy_cfg1);
        return s->dsi.phy_cfg1;
    case 0x208: /* DSI_PHY_CFG2 */
        TRACEDSI("DSI_PHY_CFG2 = 0x%08x", s->dsi.phy_cfg2);
        return s->dsi.phy_cfg2;
     case 0x214: /* DSI_PHY_CFG5 */
        TRACEDSI("DSI_PHY_CFG5 = 0xfc000000");
        return 0xfc000000; /* all resets done */
    case 0x300: /* DSI_PLL_CONTROL */
        TRACEDSI("DSI_PLL_CONTROL = 0x%08x", s->dsi.pll_control);
        return s->dsi.pll_control;
    case 0x304: /* DSI_PLL_STATUS */
        x = 1; /* DSI_PLLCTRL_RESET_DONE */
        if ((s->dsi.clk_ctrl >> 28) & 3) { /* DSI PLL control powered? */
            if (((s->dsi.pll_config1 >> 1) & 0x7f) &&  /* DSI_PLL_REGN */
                ((s->dsi.pll_config1 >> 8) & 0x7ff)) { /* DSI_PLL_REGM */
                x |= 2; /* DSI_PLL_LOCK */
            }
        }
        if ((s->dsi.pll_config2 >> 20) & 1) /* DSI_HSDIVBYPASS */
            x |= (1 << 9);                  /* DSI_BYPASSACKZ */
        if ((s->dsi.pll_config2 >> 18) & 1) /* DSI_PROTO_CLOCK_EN */
            x |= (1 << 8);                  /* DSIPROTO_CLOCK_ACK */
        if ((s->dsi.pll_config2 >> 16) & 1) /* DSS_CLOCK_EN */
            x |= (1 << 7);                  /* DSS_CLOCK_ACK */
        if (!((s->dsi.pll_config2 >> 13) & 1)) /* DSI_PLL_REFEN */
            x |= (1 << 3);                     /* DSI_PLL_LOSSREF */
        TRACEDSI("DSI_PLL_STATUS = 0x%08x", x);
        return x;
    case 0x308: /* DSI_PLL_GO */
        TRACEDSI("DSI_PLL_GO = 0x%08x", s->dsi.pll_go);
        return s->dsi.pll_go;
    case 0x30c: /* DSI_PLL_CONFIGURATION1 */
        TRACEDSI("DSI_PLL_CONFIGURATION1 = 0x%08x", s->dsi.pll_config1);
        return s->dsi.pll_config1;
    case 0x310: /* DSI_PLL_CONFIGURATION2 */
        TRACEDSI("DSI_PLL_CONFIGURATION2 = 0x%08x", s->dsi.pll_config2);
        return s->dsi.pll_config2;
    default:
        break;
    }
    OMAP_BAD_REG(addr);
    return 0;
}

static void omap_dsi_txdone(struct omap_dss_s *s, int ch, int bta)
{
    if (bta) {
        s->dsi.vc[ch].irqst |= 0x20;       /* BTA_IRQ */
        if (s->dsi.vc[ch].rx_fifo_len)
            s->dsi.vc[ch].ctrl |= 1 << 20; /* RX_FIFO_NOT_EMPTY */
    } else {
        s->dsi.vc[ch].irqst |= 0x04;       /* PACKET_SENT_IRQ */
    }
    s->dsi.irqst |= 1 << ch;               /* VIRTUAL_CHANNELx_IRQ */
    omap_dss_interrupt_update(s);
}

static void omap_dsi_short_write(struct omap_dss_s *s, int ch)
{
    uint32_t data = s->dsi.vc[ch].sp_header;

    if (((data >> 6) & 0x03) != ch) {
        TRACEDSI("error - vc%d != %d", ch, (data >> 6) & 0x03);
    } else {
        data = dsi_short_write(s->dsi.host, data);
        /* responses cannot be all-zero so it is safe to use that
         * as a no-reply value */
        if (data) {
            omap_dsi_push_rx_fifo(s, ch, data);
        }
        omap_dsi_txdone(s, ch, (s->dsi.vc[ch].ctrl & 0x04)); /* BTA_SHORT_EN */
    }
}

static void omap_dsi_long_write(struct omap_dss_s *s, int ch)
{
    uint32_t hdr = s->dsi.vc[ch].lp_header;

    /* TODO: implement packet footer sending (16bit checksum).
     * Currently none is sent and receiver is supposed to not expect one */
    if (((hdr >> 6) & 0x03) != ch) {
        TRACEDSI("error - vc%d != %d", ch, (hdr >> 6) & 0x03);
    } else {
        dsi_long_write(s->dsi.host, hdr, s->dsi.vc[ch].lp_payload,
                       s->dsi.vc[ch].lp_counter);
        if ((s->dsi.vc[ch].te >> 30) & 3) {     /* TE_START | TE_EN */
            /* TODO: do we really need to implement something for this?
             * Should writes decrease the TE_SIZE counter, for example?
             * For now, the TE transfers are completed immediately */
        } else {
            if (s->dsi.vc[ch].lp_counter > 0)
                s->dsi.vc[ch].lp_counter -= 4;
            if (s->dsi.vc[ch].lp_counter <= 0)
                omap_dsi_txdone(s, ch, (s->dsi.vc[ch].ctrl & 0x08)); /* BTA_LONG_EN */
        }
    }
}

static void omap_dsi_write(void *opaque, hwaddr addr,
                           uint32_t value)
{
    struct omap_dss_s *s = (struct omap_dss_s *)opaque;
    uint32_t x;

    switch (addr) {
    case 0x000: /* DSI_REVISION */
    case 0x014: /* DSI_SYSSTATUS */
    case 0x07c: /* DSI_RX_FIFO_VC_FULLNESS */
    case 0x084: /* DSI_RX_FIFO_VC_EMPTINESS */
    case 0x214: /* DSI_PHY_CFG5 */
    case 0x304: /* DSI_PLL_STATUS */
        /* read-only, ignore */
        break;
    case 0x010: /* DSI_SYSCONFIG */
        TRACEDSI("DSI_SYSCONFIG = 0x%08x", value);
        if (value & 2) /* SOFT_RESET */
            omap_dsi_reset(s);
        else
            s->dsi.sysconfig = value;
        break;
    case 0x018: /* DSI_IRQSTATUS */
        TRACEDSI("DSI_IRQSTATUS = 0x%08x", value);
        s->dsi.irqst &= ~(value & 0x1fc3b0);
        omap_dss_interrupt_update(s);
        break;
    case 0x01c: /* DSI_IRQENABLE */
        TRACEDSI("DSI_IRQENABLE = 0x%08x", value);
        s->dsi.irqen = value & 0x1fc3b0;
        omap_dss_interrupt_update(s);
        break;
    case 0x040: /* DSI_CTRL */
        TRACEDSI("DSI_CTRL = 0x%08x", value);
        s->dsi.ctrl = value & 0x7ffffff;
        break;
    case 0x048: /* DSI_COMPLEXIO_CFG_1 */
        TRACEDSI("DSI_COMPLEXIO_CFG1 = 0x%08x", value);
        value |= 1 << 29;    /* RESET_DONE */
        value |= 1 << 21;    /* LDO_POWER_GOOD_STATE */
        value &= ~(1 << 30); /* GOBIT */
        /* copy PWR_CMD directly to PWR_STATUS */
        value &= ~(3 << 25);
        value |= (value >> 2) & (3 << 25);
        /* TODO: notify screen refresh control about PWR_STATUS */
        s->dsi.complexio_cfg1 = value;
        break;
    case 0x04c: /* DSI_COMPLEXIO_IRQSTATUS */
        TRACEDSI("DSI_COMPLEXIO_IRQSTATUS = 0x%08x", value);
        s->dsi.complexio_irqst &= ~(value & 0xc3f39ce7);
        if (s->dsi.complexio_irqst & s->dsi.complexio_irqen)
            s->dsi.irqst |= (1 << 10);  /* COMPLEXIO_ERR_IRQ */
        else
            s->dsi.irqst &= ~(1 << 10); /* COMPLEXIO_ERR_IRQ */
        omap_dss_interrupt_update(s);
        break;
    case 0x050: /* DSI_COMPLEXIO_IRQENABLE */
        TRACEDSI("DSI_COMPLEXIO_IRQENABLE = 0x%08x", value);
        s->dsi.complexio_irqen = value & 0xc3f39ce7;
        omap_dss_interrupt_update(s);
        break;
    case 0x054: /* DSI_CLK_CTRL */
        TRACEDSI("DSI_CLK_CTRL = 0x%08x", value);
        value &= 0xc03fffff;
        /* copy PLL_PWR_CMD directly to PLL_PWR_STATUS */
        value |= (value >> 2) & (3 << 28);
        s->dsi.clk_ctrl = value;
        break;
    case 0x058: /* DSI_TIMING1 */
        TRACEDSI("DSI_TIMING1 = 0x%08x", value);
        value &= ~(1 << 15); /* deassert ForceTxStopMode signal */
        s->dsi.timing1 = value;
        break;
    case 0x05c: /* DSI_TIMING2 */
        TRACEDSI("DSI_TIMING2 = 0x%08x", value);
        s->dsi.timing2 = value;
        break;
    case 0x060: /* DSI_VM_TIMING1 */
        TRACEDSI("DSI_VM_TIMING1 = 0x%08x", value);
        s->dsi.vm_timing1 = value;
        break;
    case 0x064: /* DSI_VM_TIMING2 */
        TRACEDSI("DSI_VM_TIMING2 = 0x%08x", value);
        s->dsi.vm_timing2 = value & 0x0fffffff;
        break;
    case 0x068: /* DSI_VM_TIMING3 */
        TRACEDSI("DSI_VM_TIMING3 = 0x%08x", value);
        s->dsi.vm_timing3 = value;
        break;
    case 0x06c: /* DSI_CLK_TIMING */
        TRACEDSI("DSI_CLK_TIMING = 0x%08x", value);
        s->dsi.clk_timing = value & 0xffff;
        break;
    case 0x070: /* DSI_TX_FIFO_VC_SIZE */
        TRACEDSI("DSI_TX_FIFO_VC_SIZE = 0x%08x", value);
        s->dsi.tx_fifo_vc_size = value & 0xf7f7f7f7;
        break;
    case 0x074: /* DSI_RX_FIFO_VC_SIZE */
        TRACEDSI("DSI_RX_FIFO_VC_SIZE = 0x%08x", value);
        s->dsi.rx_fifo_vc_size = value & 0xf7f7f7f7;
        break;
    case 0x078: /* DSI_COMPLEXIO_CFG_2 */
        TRACEDSI("DSI_COMPLEXIO_CFG_2 = 0x%08x", value);
        s->dsi.complexio_cfg2 = (value & 0xfffcffff)
                                | (s->dsi.complexio_cfg2 & (3 << 16));
        if (((value >> 5) & 3)) {
            s->dsi.complexio_irqst |= (1 << 30); /* ULPSACTIVENOT_ALL0_IRQ */
            s->dsi.irqst |= (1 << 10);           /* COMPLEXIO_ERR_IRQ */
            omap_dss_interrupt_update(s);
        }
        break;
    case 0x080: /* DSI_VM_TIMING4 */
        TRACEDSI("DSI_VM_TIMING4 = 0x%08x", value);
        s->dsi.vm_timing4 = value;
        break;
    case 0x088: /* DSI_VM_TIMING5 */
        TRACEDSI("DSI_VM_TIMING5 = 0x%08x", value);
        s->dsi.vm_timing5 = value;
        break;
    case 0x08c: /* DSI_VM_TIMING6 */
        TRACEDSI("DSI_VM_TIMING6 = 0x%08x", value);
        s->dsi.vm_timing6 = value;
        break;
    case 0x090: /* DSI_VM_TIMING7 */
        TRACEDSI("DSI_VM_TIMING7 = 0x%08x", value);
        s->dsi.vm_timing7 = value;
        break;
    case 0x094: /* DSI_STOPCLK_TIMING */
        TRACEDSI("DSI_STOPCLK_TIMING = 0x%08x", value);
        s->dsi.stopclk_timing = value & 0xff;
        break;
    case 0x100 ... 0x17c: /* DSI_VCx_xxx */
        x = (addr >> 5) & 3;
        switch (addr & 0x1f) {
        case 0x00: /* DSI_VCx_CTRL */
            TRACEDSI("DSI_VC%d_CTRL = 0x%08x", x, value);
            if (((value >> 27) & 7) != 4) /* DMA_RX_REQ_NB */
                hw_error("%s: RX DMA mode not implemented", __FUNCTION__);
            if (((value >> 21) & 7) != 4) /* DMA_TX_REQ_NB */
                hw_error("%s: TX DMA mode not implemented", __FUNCTION__);
            if (value & 1) { /* VC_EN */
                s->dsi.vc[x].ctrl &= ~0x40;  /* BTA_EN */
                s->dsi.vc[x].ctrl |= 0x8001; /* VC_BUSY | VC_EN */
            } else {
                /* clear VC_BUSY and VC_EN, assign writable bits */
                s->dsi.vc[x].ctrl = (s->dsi.vc[x].ctrl & 0x114020) |
                                    (value & 0x3fee039f);
            }
            if (value & 0x40) /* BTA_EN */
                omap_dsi_txdone(s, x, 1);
            break;
        case 0x04: /* DSI_VCx_TE */
            TRACEDSI("DSI_VC%d_TE = 0x%08x", x, value);
            value &= 0xc0ffffff;
            /* according to the OMAP3 TRM the TE_EN bit in this
             * register is protected by VCx_CTRL VC_EN bit but
             * let's forget that */
            s->dsi.vc[x].te = value;
            if (s->dispc.control & 1) /* LCDENABLE */
                omap_dsi_transfer_start(s, x);
            break;
        case 0x08: /* DSI_VCx_LONG_PACKET_HEADER */
            TRACEDSI("DSI_VC%d_LONG_PACKET_HEADER id=0x%02x, len=0x%04x, ecc=0x%02x",
                     x, value & 0xff, (value >> 8) & 0xffff, (value >> 24) & 0xff);
            s->dsi.vc[x].lp_header = value;
            s->dsi.vc[x].lp_counter = (value >> 8) & 0xffff;
            break;
        case 0x0c: /* DSI_VCx_LONG_PACKET_PAYLOAD */
            TRACEDSI("DSI_VC%d_LONG_PACKET_PAYLOAD = 0x%08x", x, value);
            s->dsi.vc[x].lp_payload = value;
            if ((s->dsi.vc[x].te >> 30) & 3) { /* TE_START | TE_EN */
                int tx_dma = (s->dsi.vc[x].ctrl >> 21) & 7; /* DMA_TX_REQ_NB */
                if (tx_dma < 4)
                    qemu_irq_lower(s->dsi.drq[tx_dma]);
            }
            omap_dsi_long_write(s, x);
            break;
        case 0x10: /* DSI_VCx_SHORT_PACKET_HEADER */
            TRACEDSI("DSI_VC%d_SHORT_PACKET_HEADER = 0x%08x", x, value);
            s->dsi.vc[x].sp_header = value;
            omap_dsi_short_write(s, x);
            break;
        case 0x18: /* DSI_VCx_IRQSTATUS */
            TRACEDSI("DSI_VC%d_IRQSTATUS = 0x%08x", x, value);
            s->dsi.vc[x].irqst &= ~(value & 0x1ff);
            if (s->dsi.vc[x].irqst & s->dsi.vc[x].irqen)
                s->dsi.irqst |= 1 << x;    /* VIRTUAL_CHANNELx_IRQ */
            else
                s->dsi.irqst &= ~(1 << x); /* VIRTUAL_CHANNELx_IRQ */
            omap_dss_interrupt_update(s);
            break;
        case 0x1c: /* DSI_VCx_IRQENABLE */
            TRACEDSI("DSI_VC%d_IRQENABLE = 0x%08x", x, value);
            s->dsi.vc[x].irqen = value & 0x1ff;
            omap_dss_interrupt_update(s);
            break;
        default:
            OMAP_BAD_REGV(addr, value);
            break;
        }
        break;
    case 0x200: /* DSI_PHY_CFG0 */
        TRACEDSI("DSI_PHY_CFG0 = 0x%08x", value);
        s->dsi.phy_cfg0 = value;
        break;
    case 0x204: /* DSI_PHY_CFG1 */
        TRACEDSI("DSI_PHY_CFG1 = 0x%08x", value);
        s->dsi.phy_cfg1 = value;
        break;
    case 0x208: /* DSI_PHY_CFG2 */
        TRACEDSI("DSI_PHY_CFG2 = 0x%08x", value);
        if (s->mpu_model >= omap3630) {
            value &= 0xff0000ff;
        }
        s->dsi.phy_cfg2 = value;
        break;
    case 0x300: /* DSI_PLL_CONTROL */
        TRACEDSI("DSI_PLL_CONTROL = 0x%08x", value);
        s->dsi.pll_control = value & 0x1f;
        break;
    case 0x308: /* DSI_PLL_GO */
        TRACEDSI("DSI_PLL_GO = 0x%08x", value);
        /* TODO: check if we need to update something here */
        value &= ~1; /* mark it done */
        s->dsi.pll_go = value & 1;
        break;
    case 0x30c: /* DSI_PLL_CONFIGURATION1 */
        TRACEDSI("DSI_PLL_CONFIGURATION1 = 0x%08x", value);
        s->dsi.pll_config1 = value & 0x7ffffff;
        break;
    case 0x310: /* DSI_PLL_CONFIGURATION2 */
        TRACEDSI("DSI_PLL_CONFIGURATION2 = 0x%08x", value);
        if (s->mpu_model < omap3630) {
            value &= 0x1fffff;
        } else {
            value &= 0x1fffe1;
        }
        s->dsi.pll_config2 = value;
        break;
    default:
        OMAP_BAD_REGV(addr, value);
        break;
    }
}

static const MemoryRegionOps omap_dsi_ops = {
    .old_mmio = {
        .read = {
            omap_badwidth_read32,
            omap_badwidth_read32,
            omap_dsi_read,
        },
        .write = {
            omap_badwidth_write32,
            omap_badwidth_write32,
            omap_dsi_write,
        },
    },
    .endianness = DEVICE_NATIVE_ENDIAN,
};

static int omap_dss_init(SysBusDevice *dev)
{
    struct omap_dss_s *s = FROM_SYSBUS(struct omap_dss_s, dev);
    sysbus_init_irq(dev, &s->irq);
    sysbus_init_irq(dev, &s->drq); /* linetrigger */

    memory_region_init_io(&s->iomem_diss1, &omap_diss_ops, s,
                          "omap.diss1", 0x400);
    memory_region_init_io(&s->iomem_disc1, &omap_disc_ops, s,
                          "omap.disc1", 0x400);
    memory_region_init_io(&s->iomem_rfbi1, &omap_rfbi_ops, s,
                          "omap.rfbi1", 0x400);
    memory_region_init_io(&s->iomem_venc1, &omap_venc_ops, s,
                          "omap.venc1", 0x400);
    sysbus_init_mmio(dev, &s->iomem_diss1);
    sysbus_init_mmio(dev, &s->iomem_disc1);
    sysbus_init_mmio(dev, &s->iomem_rfbi1);
    sysbus_init_mmio(dev, &s->iomem_venc1);

    if (s->mpu_model < omap2410) {
        hw_error("%s: unsupported cpu type\n", __FUNCTION__);
    } else if (s->mpu_model < omap3430) {
        s->dispc.rev = 0x20;
        memory_region_init_io(&s->iomem_im3, &omap_im3_ops, s,
                              "omap.im3", 0x1000);
        sysbus_init_mmio(dev, &s->iomem_im3);
    } else {
        s->dispc.rev = 0x30;
        s->dispc.lcdframer = qemu_new_timer_ns(vm_clock, omap_dss_framedone, s);
        s->dsi.host = dsi_init_host(&dev->qdev, "omap3_dsi",
                                    omap_dsi_te_trigger,
                                    omap_dss_linefn);
        s->dsi.xfer_timer = qemu_new_timer_ns(vm_clock, omap_dsi_transfer_stop,
                                           s);
        memory_region_init_io(&s->iomem_dsi, &omap_dsi_ops, s,
                              "omap.dsi", 0x400);
        sysbus_init_mmio(dev, &s->iomem_dsi);
        sysbus_init_irq(dev, &s->dsi.drq[0]);
        sysbus_init_irq(dev, &s->dsi.drq[1]);
        sysbus_init_irq(dev, &s->dsi.drq[2]);
        sysbus_init_irq(dev, &s->dsi.drq[3]);
    }
    return 0;
}

static Property omap_dss_properties[] = {
    DEFINE_PROP_INT32("mpu_model", struct omap_dss_s, mpu_model, 0),
    DEFINE_PROP_END_OF_LIST()
};

static void omap_dss_class_init(ObjectClass *klass, void *data)
{
    DeviceClass *dc = DEVICE_CLASS(klass);
    SysBusDeviceClass *k = SYS_BUS_DEVICE_CLASS(klass);
    k->init = omap_dss_init;
    dc->reset = omap_dss_reset;
    dc->props = omap_dss_properties;
}

static TypeInfo omap_dss_info = {
    .name = "omap_dss",
    .parent = TYPE_SYS_BUS_DEVICE,
    .instance_size = sizeof(struct omap_dss_s),
    .class_init = omap_dss_class_init,
};

static void omap_dss_register_types(void)
{
    type_register_static(&omap_dss_info);
}

void omap_rfbi_attach(DeviceState *dev, int cs,
                      const struct rfbi_chip_s *chip)
{
    struct omap_dss_s *s = FROM_SYSBUS(struct omap_dss_s,
                                       sysbus_from_qdev(dev));
    if (cs < 0 || cs > 1) {
        hw_error("%s: wrong CS %i\n", __FUNCTION__, cs);
    }
    if (s->rfbi.chip[cs]) {
        TRACERFBI("warning - replacing previously attached "
                  "RFBI chip on CS%d", cs);
    }
    s->rfbi.chip[cs] = chip;
}

DSIHost *omap_dsi_host(DeviceState *dev)
{
    return FROM_SYSBUS(struct omap_dss_s,
                       sysbus_from_qdev(dev))->dsi.host;
}

void omap_lcd_panel_attach(DeviceState *dev)
{
    struct omap_dss_s *s = FROM_SYSBUS(struct omap_dss_s,
                                       sysbus_from_qdev(dev));
    if (!s->lcd.attached) {
        s->lcd.attached = 1;
        s->lcd.invalidate = 1;
        s->lcd.ds = graphic_console_init(omap_lcd_panel_update_display,
                                         omap_lcd_panel_invalidate_display,
                                         NULL, NULL, s);
    }
}

void omap_digital_panel_attach(DeviceState *dev)
{
    struct omap_dss_s *s = FROM_SYSBUS(struct omap_dss_s,
                                       sysbus_from_qdev(dev));
    if (!s->dig.attached) {
        s->dig.attached = 1;
        s->dig.invalidate = 1;
        s->dig.ds = graphic_console_init(omap_dig_panel_update_display,
                                         omap_dig_panel_invalidate_display,
                                         NULL, NULL, s);
    }
}

type_init(omap_dss_register_types)<|MERGE_RESOLUTION|>--- conflicted
+++ resolved
@@ -18,14 +18,9 @@
  * You should have received a copy of the GNU General Public License along
  * with this program; if not, see <http://www.gnu.org/licenses/>.
  */
-<<<<<<< HEAD
-#include "console.h"
-=======
-#include "hw.h"
-#include "ui/console.h"
->>>>>>> 47f4dac3
 #include "omap.h"
 #include "sysbus.h"
+#include "ui/console.h"
 #include "dsi.h"
 
 //#define OMAP_DSS_DEBUG
@@ -239,7 +234,7 @@
     } dsi;
 };
 
-#include "pixel_ops.h"
+#include "ui/pixel_ops.h"
 #include "framebuffer.h"
 #define DEPTH 8
 #include "omap_dss_drawfn.h"
