/*
 * "Inventra" High-speed Dual-Role Controller (MUSB-HDRC), Mentor Graphics,
 * USB2.0 OTG compliant core used in various chips.
 *
 * Copyright (C) 2008 Nokia Corporation
 * Written by Andrzej Zaborowski <andrew@openedhand.com>
 *
 * This program is free software; you can redistribute it and/or
 * modify it under the terms of the GNU General Public License as
 * published by the Free Software Foundation; either version 2 or
 * (at your option) any later version of the License.
 *
 * This program is distributed in the hope that it will be useful,
 * but WITHOUT ANY WARRANTY; without even the implied warranty of
 * MERCHANTABILITY or FITNESS FOR A PARTICULAR PURPOSE.  See the
 * GNU General Public License for more details.
 *
 * You should have received a copy of the GNU General Public License along
 * with this program; if not, see <http://www.gnu.org/licenses/>.
 *
 * Only host-mode and non-DMA accesses are currently supported.
 */
#include "qemu-common.h"
#include "qemu-timer.h"
#include "usb.h"
#include "irq.h"
#include "hw.h"

/* Common USB registers */
#define MUSB_HDRC_FADDR		0x00	/* 8-bit */
#define MUSB_HDRC_POWER		0x01	/* 8-bit */

#define MUSB_HDRC_INTRTX	0x02	/* 16-bit */
#define MUSB_HDRC_INTRRX	0x04
#define MUSB_HDRC_INTRTXE	0x06  
#define MUSB_HDRC_INTRRXE	0x08  
#define MUSB_HDRC_INTRUSB	0x0a	/* 8 bit */
#define MUSB_HDRC_INTRUSBE	0x0b	/* 8 bit */
#define MUSB_HDRC_FRAME		0x0c	/* 16-bit */
#define MUSB_HDRC_INDEX		0x0e	/* 8 bit */
#define MUSB_HDRC_TESTMODE	0x0f	/* 8 bit */

/* Per-EP registers in indexed mode */
#define MUSB_HDRC_EP_IDX	0x10	/* 8-bit */

/* EP FIFOs */
#define MUSB_HDRC_FIFO		0x20

/* Additional Control Registers */
#define	MUSB_HDRC_DEVCTL	0x60	/* 8 bit */

/* These are indexed */
#define MUSB_HDRC_TXFIFOSZ	0x62	/* 8 bit (see masks) */
#define MUSB_HDRC_RXFIFOSZ	0x63	/* 8 bit (see masks) */
#define MUSB_HDRC_TXFIFOADDR	0x64	/* 16 bit offset shifted right 3 */
#define MUSB_HDRC_RXFIFOADDR	0x66	/* 16 bit offset shifted right 3 */

/* Some more registers */
#define MUSB_HDRC_VCTRL		0x68	/* 8 bit */
#define MUSB_HDRC_HWVERS	0x6c	/* 8 bit */

/* Added in HDRC 1.9(?) & MHDRC 1.4 */
/* ULPI pass-through */
#define MUSB_HDRC_ULPI_VBUSCTL	0x70
#define MUSB_HDRC_ULPI_REGDATA	0x74
#define MUSB_HDRC_ULPI_REGADDR	0x75
#define MUSB_HDRC_ULPI_REGCTL	0x76
#define MUSB_HDRC_ULPI_RAWDATA  0x77

/* Extended config & PHY control */
#define MUSB_HDRC_ENDCOUNT	0x78	/* 8 bit */
#define MUSB_HDRC_DMARAMCFG	0x79	/* 8 bit */
#define MUSB_HDRC_PHYWAIT	0x7a	/* 8 bit */
#define MUSB_HDRC_PHYVPLEN	0x7b	/* 8 bit */
#define MUSB_HDRC_HS_EOF1	0x7c	/* 8 bit, units of 546.1 us */
#define MUSB_HDRC_FS_EOF1	0x7d	/* 8 bit, units of 533.3 ns */
#define MUSB_HDRC_LS_EOF1	0x7e	/* 8 bit, units of 1.067 us */

/* Per-EP BUSCTL registers */
#define MUSB_HDRC_BUSCTL	0x80

/* Per-EP registers in flat mode */
#define MUSB_HDRC_EP		0x100

/* offsets to registers in flat model */
#define MUSB_HDRC_TXMAXP	0x00	/* 16 bit apparently */
#define MUSB_HDRC_TXCSR		0x02	/* 16 bit apparently */
#define MUSB_HDRC_CSR0		MUSB_HDRC_TXCSR		/* re-used for EP0 */
#define MUSB_HDRC_RXMAXP	0x04	/* 16 bit apparently */
#define MUSB_HDRC_RXCSR		0x06	/* 16 bit apparently */
#define MUSB_HDRC_RXCOUNT	0x08	/* 16 bit apparently */
#define MUSB_HDRC_COUNT0	MUSB_HDRC_RXCOUNT	/* re-used for EP0 */
#define MUSB_HDRC_TXTYPE	0x0a	/* 8 bit apparently */
#define MUSB_HDRC_TYPE0		MUSB_HDRC_TXTYPE	/* re-used for EP0 */
#define MUSB_HDRC_TXINTERVAL	0x0b	/* 8 bit apparently */
#define MUSB_HDRC_NAKLIMIT0	MUSB_HDRC_TXINTERVAL	/* re-used for EP0 */
#define MUSB_HDRC_RXTYPE	0x0c	/* 8 bit apparently */
#define MUSB_HDRC_RXINTERVAL	0x0d	/* 8 bit apparently */
#define MUSB_HDRC_FIFOSIZE	0x0f	/* 8 bit apparently */
#define MUSB_HDRC_CONFIGDATA	MGC_O_HDRC_FIFOSIZE	/* re-used for EP0 */

/* "Bus control" registers */
#define MUSB_HDRC_TXFUNCADDR	0x00
#define MUSB_HDRC_TXHUBADDR	0x02
#define MUSB_HDRC_TXHUBPORT	0x03

#define MUSB_HDRC_RXFUNCADDR	0x04
#define MUSB_HDRC_RXHUBADDR	0x06
#define MUSB_HDRC_RXHUBPORT	0x07

/*
 * MUSBHDRC Register bit masks
 */

/* POWER */
#define MGC_M_POWER_ISOUPDATE		0x80 
#define	MGC_M_POWER_SOFTCONN		0x40
#define	MGC_M_POWER_HSENAB		0x20
#define	MGC_M_POWER_HSMODE		0x10
#define MGC_M_POWER_RESET		0x08
#define MGC_M_POWER_RESUME		0x04
#define MGC_M_POWER_SUSPENDM		0x02
#define MGC_M_POWER_ENSUSPEND		0x01

/* INTRUSB */
#define MGC_M_INTR_SUSPEND		0x01
#define MGC_M_INTR_RESUME		0x02
#define MGC_M_INTR_RESET		0x04
#define MGC_M_INTR_BABBLE		0x04
#define MGC_M_INTR_SOF			0x08 
#define MGC_M_INTR_CONNECT		0x10
#define MGC_M_INTR_DISCONNECT		0x20
#define MGC_M_INTR_SESSREQ		0x40
#define MGC_M_INTR_VBUSERROR		0x80	/* FOR SESSION END */
#define MGC_M_INTR_EP0			0x01	/* FOR EP0 INTERRUPT */

/* DEVCTL */
#define MGC_M_DEVCTL_BDEVICE		0x80   
#define MGC_M_DEVCTL_FSDEV		0x40
#define MGC_M_DEVCTL_LSDEV		0x20
#define MGC_M_DEVCTL_VBUS		0x18
#define MGC_S_DEVCTL_VBUS		3
#define MGC_M_DEVCTL_HM			0x04
#define MGC_M_DEVCTL_HR			0x02
#define MGC_M_DEVCTL_SESSION		0x01

/* TESTMODE */
#define MGC_M_TEST_FORCE_HOST		0x80
#define MGC_M_TEST_FIFO_ACCESS		0x40
#define MGC_M_TEST_FORCE_FS		0x20
#define MGC_M_TEST_FORCE_HS		0x10
#define MGC_M_TEST_PACKET		0x08
#define MGC_M_TEST_K			0x04
#define MGC_M_TEST_J			0x02
#define MGC_M_TEST_SE0_NAK		0x01

/* CSR0 */
#define	MGC_M_CSR0_FLUSHFIFO		0x0100
#define MGC_M_CSR0_TXPKTRDY		0x0002
#define MGC_M_CSR0_RXPKTRDY		0x0001

/* CSR0 in Peripheral mode */
#define MGC_M_CSR0_P_SVDSETUPEND	0x0080
#define MGC_M_CSR0_P_SVDRXPKTRDY	0x0040
#define MGC_M_CSR0_P_SENDSTALL		0x0020
#define MGC_M_CSR0_P_SETUPEND		0x0010
#define MGC_M_CSR0_P_DATAEND		0x0008
#define MGC_M_CSR0_P_SENTSTALL		0x0004

/* CSR0 in Host mode */
#define MGC_M_CSR0_H_NO_PING		0x0800
#define MGC_M_CSR0_H_WR_DATATOGGLE	0x0400	/* set to allow setting: */
#define MGC_M_CSR0_H_DATATOGGLE		0x0200	/* data toggle control */
#define	MGC_M_CSR0_H_NAKTIMEOUT		0x0080
#define MGC_M_CSR0_H_STATUSPKT		0x0040
#define MGC_M_CSR0_H_REQPKT		0x0020
#define MGC_M_CSR0_H_ERROR		0x0010
#define MGC_M_CSR0_H_SETUPPKT		0x0008
#define MGC_M_CSR0_H_RXSTALL		0x0004

/* CONFIGDATA */
#define MGC_M_CONFIGDATA_MPRXE		0x80	/* auto bulk pkt combining */
#define MGC_M_CONFIGDATA_MPTXE		0x40	/* auto bulk pkt splitting */
#define MGC_M_CONFIGDATA_BIGENDIAN	0x20
#define MGC_M_CONFIGDATA_HBRXE		0x10	/* HB-ISO for RX */
#define MGC_M_CONFIGDATA_HBTXE		0x08	/* HB-ISO for TX */
#define MGC_M_CONFIGDATA_DYNFIFO	0x04	/* dynamic FIFO sizing */
#define MGC_M_CONFIGDATA_SOFTCONE	0x02	/* SoftConnect */
#define MGC_M_CONFIGDATA_UTMIDW		0x01	/* Width, 0 => 8b, 1 => 16b */

/* TXCSR in Peripheral and Host mode */
#define MGC_M_TXCSR_AUTOSET		0x8000
#define MGC_M_TXCSR_ISO			0x4000
#define MGC_M_TXCSR_MODE		0x2000
#define MGC_M_TXCSR_DMAENAB		0x1000
#define MGC_M_TXCSR_FRCDATATOG		0x0800
#define MGC_M_TXCSR_DMAMODE		0x0400
#define MGC_M_TXCSR_CLRDATATOG		0x0040
#define MGC_M_TXCSR_FLUSHFIFO		0x0008
#define MGC_M_TXCSR_FIFONOTEMPTY	0x0002
#define MGC_M_TXCSR_TXPKTRDY		0x0001

/* TXCSR in Peripheral mode */
#define MGC_M_TXCSR_P_INCOMPTX		0x0080
#define MGC_M_TXCSR_P_SENTSTALL		0x0020
#define MGC_M_TXCSR_P_SENDSTALL		0x0010
#define MGC_M_TXCSR_P_UNDERRUN		0x0004

/* TXCSR in Host mode */
#define MGC_M_TXCSR_H_WR_DATATOGGLE	0x0200
#define MGC_M_TXCSR_H_DATATOGGLE	0x0100
#define MGC_M_TXCSR_H_NAKTIMEOUT	0x0080
#define MGC_M_TXCSR_H_RXSTALL		0x0020
#define MGC_M_TXCSR_H_ERROR		0x0004

/* RXCSR in Peripheral and Host mode */
#define MGC_M_RXCSR_AUTOCLEAR		0x8000
#define MGC_M_RXCSR_DMAENAB		0x2000
#define MGC_M_RXCSR_DISNYET		0x1000
#define MGC_M_RXCSR_DMAMODE		0x0800
#define MGC_M_RXCSR_INCOMPRX		0x0100
#define MGC_M_RXCSR_CLRDATATOG		0x0080
#define MGC_M_RXCSR_FLUSHFIFO		0x0010
#define MGC_M_RXCSR_DATAERROR		0x0008
#define MGC_M_RXCSR_FIFOFULL		0x0002
#define MGC_M_RXCSR_RXPKTRDY		0x0001

/* RXCSR in Peripheral mode */
#define MGC_M_RXCSR_P_ISO		0x4000
#define MGC_M_RXCSR_P_SENTSTALL		0x0040
#define MGC_M_RXCSR_P_SENDSTALL		0x0020
#define MGC_M_RXCSR_P_OVERRUN		0x0004

/* RXCSR in Host mode */
#define MGC_M_RXCSR_H_AUTOREQ		0x4000
#define MGC_M_RXCSR_H_WR_DATATOGGLE	0x0400
#define MGC_M_RXCSR_H_DATATOGGLE	0x0200
#define MGC_M_RXCSR_H_RXSTALL		0x0040
#define MGC_M_RXCSR_H_REQPKT		0x0020
#define MGC_M_RXCSR_H_ERROR		0x0004

/* HUBADDR */
#define MGC_M_HUBADDR_MULTI_TT		0x80

/* ULPI: Added in HDRC 1.9(?) & MHDRC 1.4 */
#define MGC_M_ULPI_VBCTL_USEEXTVBUSIND	0x02
#define MGC_M_ULPI_VBCTL_USEEXTVBUS	0x01
#define MGC_M_ULPI_REGCTL_INT_ENABLE	0x08
#define MGC_M_ULPI_REGCTL_READNOTWRITE	0x04
#define MGC_M_ULPI_REGCTL_COMPLETE	0x02
#define MGC_M_ULPI_REGCTL_REG		0x01

/* #define MUSB_DEBUG */

#ifdef MUSB_DEBUG
#define TRACE(fmt,...) fprintf(stderr, "%s@%d: " fmt "\n", __FUNCTION__, \
                               __LINE__, ##__VA_ARGS__)
#else
#define TRACE(...)
#endif


static void musb_attach(USBPort *port);
static void musb_detach(USBPort *port);
static void musb_schedule_cb(USBDevice *dev, USBPacket *p);
static void musb_device_destroy(USBBus *bus, USBDevice *dev);

static USBPortOps musb_port_ops = {
    .attach = musb_attach,
    .detach = musb_detach,
    .complete = musb_schedule_cb,
};

static USBBusOps musb_bus_ops = {
    .device_destroy = musb_device_destroy,
};

typedef struct MUSBPacket MUSBPacket;
typedef struct MUSBEndPoint MUSBEndPoint;

struct MUSBPacket {
    USBPacket p;
    MUSBEndPoint *ep;
    int dir;
};

struct MUSBEndPoint {
    uint16_t faddr[2];
    uint8_t haddr[2];
    uint8_t hport[2];
    uint16_t csr[2];
    uint16_t maxp[2];
    uint16_t rxcount;
    uint8_t type[2];
    uint8_t interval[2];
    uint8_t config;
    uint8_t fifosize;
    int timeout[2];	/* Always in microframes */

    uint8_t *buf[2];
    int fifolen[2];
    int fifostart[2];
    int fifoaddr[2];
    MUSBPacket packey[2];
    int status[2];
    int ext_size[2];

    /* For callbacks' use */
    int epnum;
    int interrupt[2];
    MUSBState *musb;
    USBCallback *delayed_cb[2];
    QEMUTimer *intv_timer[2];
};

struct MUSBState {
    qemu_irq *irqs;
    USBBus bus;
    USBPort port;

    int idx;
    uint8_t devctl;
    uint8_t power;
    uint8_t faddr;

    uint8_t intr;
    uint8_t mask;
    uint16_t tx_intr;
    uint16_t tx_mask;
    uint16_t rx_intr;
    uint16_t rx_mask;

#ifdef SETUPLEN_HACK
    int setup_len;
#endif
    int session;

    uint8_t buf[0x8000];

        /* Duplicating the world since 2008!...  probably we should have 32
         * logical, single endpoints instead.  */
    MUSBEndPoint ep[16];
};

void musb_reset(MUSBState *s)
{
    int i;

    s->faddr = 0x00;
    s->devctl = 0;
    s->power = MGC_M_POWER_HSENAB;

    s->tx_intr = 0x0000;
    s->rx_intr = 0x0000;
    s->tx_mask = 0xffff;
    s->rx_mask = 0xffff;
    s->intr = 0x00;
    s->mask = 0x06;
    s->idx = 0;

#ifdef SETUPLEN_HACK
    s->setup_len = 0;
#endif
    s->session = 0;
    memset(s->buf, 0, sizeof(s->buf));

    /* TODO: _DW */
    s->ep[0].config = MGC_M_CONFIGDATA_SOFTCONE | MGC_M_CONFIGDATA_DYNFIFO;
    for (i = 0; i < 16; i ++) {
        s->ep[i].fifosize = 64;
        s->ep[i].maxp[0] = 0x40;
        s->ep[i].maxp[1] = 0x40;
        s->ep[i].musb = s;
        s->ep[i].epnum = i;
    }
}

<<<<<<< HEAD
struct MUSBState *musb_init(DeviceState *parent_device, int gpio_base)
{
    MUSBState *s = qemu_mallocz(sizeof(*s));
    s->irqs = qemu_mallocz(__musb_irq_max * sizeof(qemu_irq));
    int i;
    for (i = 0; i < __musb_irq_max; i++) {
        s->irqs[i] = qdev_get_gpio_in(parent_device, gpio_base + i);
    }
    musb_reset(s);

    usb_bus_new(&s->bus, parent_device);
=======
    usb_bus_new(&s->bus, &musb_bus_ops, NULL /* FIXME */);
>>>>>>> 48e2faf2
    usb_register_port(&s->bus, &s->port, s, 0, &musb_port_ops,
                      USB_SPEED_MASK_LOW | USB_SPEED_MASK_FULL);
    usb_port_location(&s->port, NULL, 1);

    return s;
}

static void musb_vbus_set(MUSBState *s, int level)
{
    if (level)
        s->devctl |= 3 << MGC_S_DEVCTL_VBUS;
    else
        s->devctl &= ~MGC_M_DEVCTL_VBUS;

    qemu_set_irq(s->irqs[musb_set_vbus], level);
}

static void musb_intr_set(MUSBState *s, int line, int level)
{
    if (!level) {
        s->intr &= ~(1 << line);
        qemu_irq_lower(s->irqs[line]);
    } else if (s->mask & (1 << line)) {
        s->intr |= 1 << line;
        qemu_irq_raise(s->irqs[line]);
    }
}

static void musb_tx_intr_set(MUSBState *s, int line, int level)
{
    if (!level) {
        s->tx_intr &= ~(1 << line);
        if (!s->tx_intr)
            qemu_irq_lower(s->irqs[musb_irq_tx]);
    } else if (s->tx_mask & (1 << line)) {
        s->tx_intr |= 1 << line;
        qemu_irq_raise(s->irqs[musb_irq_tx]);
    }
}

static void musb_rx_intr_set(MUSBState *s, int line, int level)
{
    if (line) {
        if (!level) {
            s->rx_intr &= ~(1 << line);
            if (!s->rx_intr)
                qemu_irq_lower(s->irqs[musb_irq_rx]);
        } else if (s->rx_mask & (1 << line)) {
            s->rx_intr |= 1 << line;
            qemu_irq_raise(s->irqs[musb_irq_rx]);
        }
    } else
        musb_tx_intr_set(s, line, level);
}

uint32_t musb_core_intr_get(MUSBState *s)
{
    return (s->rx_intr << 15) | s->tx_intr;
}

void musb_core_intr_clear(MUSBState *s, uint32_t mask)
{
    if (s->rx_intr) {
        s->rx_intr &= mask >> 15;
        if (!s->rx_intr)
            qemu_irq_lower(s->irqs[musb_irq_rx]);
    }

    if (s->tx_intr) {
        s->tx_intr &= mask & 0xffff;
        if (!s->tx_intr)
            qemu_irq_lower(s->irqs[musb_irq_tx]);
    }
}

void musb_set_size(MUSBState *s, int epnum, int size, int is_tx)
{
    s->ep[epnum].ext_size[!is_tx] = size;
    s->ep[epnum].fifostart[0] = 0;
    s->ep[epnum].fifostart[1] = 0;
    s->ep[epnum].fifolen[0] = 0;
    s->ep[epnum].fifolen[1] = 0;
}

static void musb_session_update(MUSBState *s, int prev_dev, int prev_sess)
{
    int detect_prev = prev_dev && prev_sess;
    int detect = !!s->port.dev && s->session;

    if (detect && !detect_prev) {
        /* Let's skip the ID pin sense and VBUS sense formalities and
         * and signal a successful SRP directly.  This should work at least
         * for the Linux driver stack.  */
        musb_intr_set(s, musb_irq_connect, 1);

        if (s->port.dev->speed == USB_SPEED_LOW) {
            s->devctl &= ~MGC_M_DEVCTL_FSDEV;
            s->devctl |= MGC_M_DEVCTL_LSDEV;
        } else {
            s->devctl |= MGC_M_DEVCTL_FSDEV;
            s->devctl &= ~MGC_M_DEVCTL_LSDEV;
        }

        /* A-mode?  */
        s->devctl &= ~MGC_M_DEVCTL_BDEVICE;

        /* Host-mode bit?  */
        s->devctl |= MGC_M_DEVCTL_HM;
#if 1
        musb_vbus_set(s, 1);
#endif
    } else if (!detect && detect_prev) {
#if 1
        musb_vbus_set(s, 0);
#endif
    }
}

/* Attach or detach a device on our only port.  */
static void musb_attach(USBPort *port)
{
    MUSBState *s = (MUSBState *) port->opaque;

    musb_intr_set(s, musb_irq_vbus_request, 1);
    musb_session_update(s, 0, s->session);
}

static void musb_detach(USBPort *port)
{
    MUSBState *s = (MUSBState *) port->opaque;

    musb_intr_set(s, musb_irq_disconnect, 1);
    musb_session_update(s, 1, s->session);
}

static void musb_cb_tick0(void *opaque)
{
    MUSBEndPoint *ep = (MUSBEndPoint *) opaque;

    ep->delayed_cb[0](&ep->packey[0].p, opaque);
}

static void musb_cb_tick1(void *opaque)
{
    MUSBEndPoint *ep = (MUSBEndPoint *) opaque;

    ep->delayed_cb[1](&ep->packey[1].p, opaque);
}

#define musb_cb_tick	(dir ? musb_cb_tick1 : musb_cb_tick0)

static void musb_schedule_cb(USBDevice *dev, USBPacket *packey)
{
    MUSBPacket *p = container_of(packey, MUSBPacket, p);
    MUSBEndPoint *ep = p->ep;
    int dir = p->dir;
    int timeout = 0;

    if (ep->status[dir] == USB_RET_NAK)
        timeout = ep->timeout[dir];
    else if (ep->interrupt[dir])
        timeout = 8;
    else
        return musb_cb_tick(ep);

    if (!ep->intv_timer[dir])
        ep->intv_timer[dir] = qemu_new_timer_ns(vm_clock, musb_cb_tick, ep);

    qemu_mod_timer(ep->intv_timer[dir], qemu_get_clock_ns(vm_clock) +
                   muldiv64(timeout, get_ticks_per_sec(), 8000));
}

static int musb_timeout(int ttype, int speed, int val)
{
#if 1
    return val << 3;
#endif

    switch (ttype) {
    case USB_ENDPOINT_XFER_CONTROL:
        if (val < 2)
            return 0;
        else if (speed == USB_SPEED_HIGH)
            return 1 << (val - 1);
        else
            return 8 << (val - 1);

    case USB_ENDPOINT_XFER_INT:
        if (speed == USB_SPEED_HIGH)
            if (val < 2)
                return 0;
            else
                return 1 << (val - 1);
        else
            return val << 3;

    case USB_ENDPOINT_XFER_BULK:
    case USB_ENDPOINT_XFER_ISOC:
        if (val < 2)
            return 0;
        else if (speed == USB_SPEED_HIGH)
            return 1 << (val - 1);
        else
            return 8 << (val - 1);
        /* TODO: what with low-speed Bulk and Isochronous?  */
    }

    hw_error("bad interval\n");
}

static void musb_packet(MUSBState *s, MUSBEndPoint *ep,
                int epnum, int pid, int len, USBCallback cb, int dir)
{
    int ret;
    int idx = epnum && dir;
    int ttype;

    /* ep->type[0,1] contains:
     * in bits 7:6 the speed (0 - invalid, 1 - high, 2 - full, 3 - slow)
     * in bits 5:4 the transfer type (BULK / INT)
     * in bits 3:0 the EP num
     */
    ttype = epnum ? (ep->type[idx] >> 4) & 3 : 0;

    ep->timeout[dir] = musb_timeout(ttype,
                    ep->type[idx] >> 6, ep->interval[idx]);
    ep->interrupt[dir] = ttype == USB_ENDPOINT_XFER_INT;
    ep->delayed_cb[dir] = cb;

    ep->packey[dir].p.pid = pid;
    /* A wild guess on the FADDR semantics... */
    ep->packey[dir].p.devaddr = ep->faddr[idx];
    ep->packey[dir].p.devep = ep->type[idx] & 0xf;
    ep->packey[dir].p.data = (void *) ep->buf[idx];
    ep->packey[dir].p.len = len;
    ep->packey[dir].ep = ep;
    ep->packey[dir].dir = dir;

    if (s->port.dev)
        ret = usb_handle_packet(s->port.dev, &ep->packey[dir].p);
    else
        ret = USB_RET_NODEV;

    if (ret == USB_RET_ASYNC) {
        ep->status[dir] = len;
        return;
    }

    ep->status[dir] = ret;
    usb_packet_complete(s->port.dev, &ep->packey[dir].p);
}

static void musb_tx_packet_complete(USBPacket *packey, void *opaque)
{
    /* Unfortunately we can't use packey->devep because that's the remote
     * endpoint number and may be different than our local.  */
    MUSBEndPoint *ep = (MUSBEndPoint *) opaque;
    int epnum = ep->epnum;
    MUSBState *s = ep->musb;

    ep->fifostart[0] = 0;
    ep->fifolen[0] = 0;
#ifdef CLEAR_NAK
    if (ep->status[0] != USB_RET_NAK) {
#endif
        if (epnum)
            ep->csr[0] &= ~(MGC_M_TXCSR_FIFONOTEMPTY | MGC_M_TXCSR_TXPKTRDY);
        else
            ep->csr[0] &= ~MGC_M_CSR0_TXPKTRDY;
#ifdef CLEAR_NAK
    }
#endif

    /* Clear all of the error bits first */
    if (epnum)
        ep->csr[0] &= ~(MGC_M_TXCSR_H_ERROR | MGC_M_TXCSR_H_RXSTALL |
                        MGC_M_TXCSR_H_NAKTIMEOUT);
    else
        ep->csr[0] &= ~(MGC_M_CSR0_H_ERROR | MGC_M_CSR0_H_RXSTALL |
                        MGC_M_CSR0_H_NAKTIMEOUT | MGC_M_CSR0_H_NO_PING);

    if (ep->status[0] == USB_RET_STALL) {
        /* Command not supported by target! */
        ep->status[0] = 0;

        if (epnum)
            ep->csr[0] |= MGC_M_TXCSR_H_RXSTALL;
        else
            ep->csr[0] |= MGC_M_CSR0_H_RXSTALL;
    }

    if (ep->status[0] == USB_RET_NAK) {
        ep->status[0] = 0;

        /* NAK timeouts are only generated in Bulk transfers and
         * Data-errors in Isochronous.  */
        if (ep->interrupt[0]) {
            return;
        }

        if (epnum)
            ep->csr[0] |= MGC_M_TXCSR_H_NAKTIMEOUT;
        else
            ep->csr[0] |= MGC_M_CSR0_H_NAKTIMEOUT;
    }

    if (ep->status[0] < 0) {
        if (ep->status[0] == USB_RET_BABBLE)
            musb_intr_set(s, musb_irq_rst_babble, 1);

        /* Pretend we've tried three times already and failed (in
         * case of USB_TOKEN_SETUP).  */
        if (epnum)
            ep->csr[0] |= MGC_M_TXCSR_H_ERROR;
        else
            ep->csr[0] |= MGC_M_CSR0_H_ERROR;

        musb_tx_intr_set(s, epnum, 1);
        return;
    }
    /* TODO: check len for over/underruns of an OUT packet?  */

#ifdef SETUPLEN_HACK
    if (!epnum && ep->packey[0].pid == USB_TOKEN_SETUP)
        s->setup_len = ep->packey[0].data[6];
#endif

    /* In DMA mode: if no error, assert DMA request for this EP,
     * and skip the interrupt.  */
    musb_tx_intr_set(s, epnum, 1);
}

static void musb_rx_packet_complete(USBPacket *packey, void *opaque)
{
    /* Unfortunately we can't use packey->devep because that's the remote
     * endpoint number and may be different than our local.  */
    MUSBEndPoint *ep = (MUSBEndPoint *) opaque;
    int epnum = ep->epnum;
    MUSBState *s = ep->musb;

    ep->fifostart[1] = 0;
    ep->fifolen[1] = 0;

#ifdef CLEAR_NAK
    if (ep->status[1] != USB_RET_NAK) {
#endif
        ep->csr[1] &= ~MGC_M_RXCSR_H_REQPKT;
        if (!epnum)
            ep->csr[0] &= ~MGC_M_CSR0_H_REQPKT;
#ifdef CLEAR_NAK
    }
#endif

    /* Clear all of the imaginable error bits first */
    ep->csr[1] &= ~(MGC_M_RXCSR_H_ERROR | MGC_M_RXCSR_H_RXSTALL |
                    MGC_M_RXCSR_DATAERROR);
    if (!epnum)
        ep->csr[0] &= ~(MGC_M_CSR0_H_ERROR | MGC_M_CSR0_H_RXSTALL |
                        MGC_M_CSR0_H_NAKTIMEOUT | MGC_M_CSR0_H_NO_PING);

    if (ep->status[1] == USB_RET_STALL) {
        ep->status[1] = 0;
        packey->len = 0;

        ep->csr[1] |= MGC_M_RXCSR_H_RXSTALL;
        if (!epnum)
            ep->csr[0] |= MGC_M_CSR0_H_RXSTALL;
    }

    if (ep->status[1] == USB_RET_NAK) {
        ep->status[1] = 0;

        /* NAK timeouts are only generated in Bulk transfers and
         * Data-errors in Isochronous.  */
        if (ep->interrupt[1])
            return musb_packet(s, ep, epnum, USB_TOKEN_IN,
                            packey->len, musb_rx_packet_complete, 1);

        ep->csr[1] |= MGC_M_RXCSR_DATAERROR;
        if (!epnum)
            ep->csr[0] |= MGC_M_CSR0_H_NAKTIMEOUT;
    }

    if (ep->status[1] < 0) {
        if (ep->status[1] == USB_RET_BABBLE) {
            musb_intr_set(s, musb_irq_rst_babble, 1);
            return;
        }

        /* Pretend we've tried three times already and failed (in
         * case of a control transfer).  */
        ep->csr[1] |= MGC_M_RXCSR_H_ERROR;
        if (!epnum)
            ep->csr[0] |= MGC_M_CSR0_H_ERROR;

        musb_rx_intr_set(s, epnum, 1);
        return;
    }
    /* TODO: check len for over/underruns of an OUT packet?  */
    /* TODO: perhaps make use of e->ext_size[1] here.  */

    packey->len = ep->status[1];

    if (!(ep->csr[1] & (MGC_M_RXCSR_H_RXSTALL | MGC_M_RXCSR_DATAERROR))) {
        ep->csr[1] |= MGC_M_RXCSR_FIFOFULL | MGC_M_RXCSR_RXPKTRDY;
        if (!epnum)
            ep->csr[0] |= MGC_M_CSR0_RXPKTRDY;

        ep->rxcount = packey->len; /* XXX: MIN(packey->len, ep->maxp[1]); */
        /* In DMA mode: assert DMA request for this EP */
    }

    /* Only if DMA has not been asserted */
    musb_rx_intr_set(s, epnum, 1);
}

static void musb_device_destroy(USBBus *bus, USBDevice *dev)
{
    MUSBState *s = container_of(bus, MUSBState, bus);
    int ep, dir;

    for (ep = 0; ep < 16; ep++) {
        for (dir = 0; dir < 2; dir++) {
            if (s->ep[ep].packey[dir].p.owner != dev) {
                continue;
            }
            usb_cancel_packet(&s->ep[ep].packey[dir].p);
            /* status updates needed here? */
        }
    }
}

static void musb_tx_rdy(MUSBState *s, int epnum)
{
    MUSBEndPoint *ep = s->ep + epnum;
    int pid;
    int total, valid = 0;
    TRACE("start %d, len %d",  ep->fifostart[0], ep->fifolen[0] );
    ep->fifostart[0] += ep->fifolen[0];
    ep->fifolen[0] = 0;

    /* XXX: how's the total size of the packet retrieved exactly in
     * the generic case?  */
    total = ep->maxp[0] & 0x3ff;

    if (ep->ext_size[0]) {
        total = ep->ext_size[0];
        ep->ext_size[0] = 0;
        valid = 1;
    }

    /* If the packet is not fully ready yet, wait for a next segment.  */
    if (epnum && (ep->fifostart[0]) < total)
        return;

    if (!valid)
        total = ep->fifostart[0];

    pid = USB_TOKEN_OUT;
    if (!epnum && (ep->csr[0] & MGC_M_CSR0_H_SETUPPKT)) {
        pid = USB_TOKEN_SETUP;
        if (total != 8) {
            TRACE("illegal SETUPPKT length of %i bytes", total);
        }
        /* Controller should retry SETUP packets three times on errors
         * but it doesn't make sense for us to do that.  */
    }

    return musb_packet(s, ep, epnum, pid,
                    total, musb_tx_packet_complete, 0);
}

static void musb_rx_req(MUSBState *s, int epnum)
{
    MUSBEndPoint *ep = s->ep + epnum;
    int total;

    /* If we already have a packet, which didn't fit into the
     * 64 bytes of the FIFO, only move the FIFO start and return. (Obsolete) */
    if (ep->packey[1].p.pid == USB_TOKEN_IN && ep->status[1] >= 0 &&
                    (ep->fifostart[1]) + ep->rxcount <
                    ep->packey[1].p.len) {
        TRACE("0x%08x, %d",  ep->fifostart[1], ep->rxcount );
        ep->fifostart[1] += ep->rxcount;
        ep->fifolen[1] = 0;

        ep->rxcount = MIN(ep->packey[0].p.len - (ep->fifostart[1]),
                        ep->maxp[1]);

        ep->csr[1] &= ~MGC_M_RXCSR_H_REQPKT;
        if (!epnum)
            ep->csr[0] &= ~MGC_M_CSR0_H_REQPKT;

        /* Clear all of the error bits first */
        ep->csr[1] &= ~(MGC_M_RXCSR_H_ERROR | MGC_M_RXCSR_H_RXSTALL |
                        MGC_M_RXCSR_DATAERROR);
        if (!epnum)
            ep->csr[0] &= ~(MGC_M_CSR0_H_ERROR | MGC_M_CSR0_H_RXSTALL |
                            MGC_M_CSR0_H_NAKTIMEOUT | MGC_M_CSR0_H_NO_PING);

        ep->csr[1] |= MGC_M_RXCSR_FIFOFULL | MGC_M_RXCSR_RXPKTRDY;
        if (!epnum)
            ep->csr[0] |= MGC_M_CSR0_RXPKTRDY;
        musb_rx_intr_set(s, epnum, 1);
        return;
    }

    /* The driver sets maxp[1] to 64 or less because it knows the hardware
     * FIFO is this deep.  Bigger packets get split in
     * usb_generic_handle_packet but we can also do the splitting locally
     * for performance.  It turns out we can also have a bigger FIFO and
     * ignore the limit set in ep->maxp[1].  The Linux MUSB driver deals
     * OK with single packets of even 32KB and we avoid splitting, however
     * usb_msd.c sometimes sends a packet bigger than what Linux expects
     * (e.g. 8192 bytes instead of 4096) and we get an OVERRUN.  Splitting
     * hides this overrun from Linux.  Up to 4096 everything is fine
     * though.  Currently this is disabled.
     *
     * XXX: mind ep->fifosize.  */
    total = MIN(ep->maxp[1] & 0x3ff, sizeof(s->buf));

#ifdef SETUPLEN_HACK
    /* Why should *we* do that instead of Linux?  */
    if (!epnum) {
        if (ep->packey[0].p.devaddr == 2) {
            total = MIN(s->setup_len, 8);
        } else {
            total = MIN(s->setup_len, 64);
        }
        s->setup_len -= total;
    }
#endif

    return musb_packet(s, ep, epnum, USB_TOKEN_IN,
                    total, musb_rx_packet_complete, 1);
}

static uint8_t musb_read_fifo(MUSBEndPoint *ep)
{
    uint8_t value;
    if (ep->fifolen[1] >= 64) {
        /* We have a FIFO underrun */
        TRACE("EP%d FIFO is now empty, stop reading", ep->epnum);
        return 0x00000000;
    }
    /* In DMA mode clear RXPKTRDY and set REQPKT automatically
     * (if AUTOREQ is set) */

    ep->csr[1] &= ~MGC_M_RXCSR_FIFOFULL;
    value=ep->buf[1][ep->fifostart[1] + ep->fifolen[1] ++];
    TRACE("EP%d 0x%02x, %d", ep->epnum, value, ep->fifolen[1] );
    return value;
}

static void musb_write_fifo(MUSBEndPoint *ep, uint8_t value)
{
    TRACE("EP%d = %02x", ep->epnum, value);
    if (ep->fifolen[0] >= 64) {
        /* We have a FIFO overrun */
        TRACE("EP%d FIFO exceeded 64 bytes, stop feeding data", ep->epnum);
        return;
     }

     ep->buf[0][ep->fifostart[0] + ep->fifolen[0] ++] = value;
     ep->csr[0] |= MGC_M_TXCSR_FIFONOTEMPTY;
}

static void musb_ep_frame_cancel(MUSBEndPoint *ep, int dir)
{
    if (ep->intv_timer[dir])
        qemu_del_timer(ep->intv_timer[dir]);
}

/* Bus control */
static uint8_t musb_busctl_readb(void *opaque, int ep, int addr)
{
    MUSBState *s = (MUSBState *) opaque;

    switch (addr) {
    /* For USB2.0 HS hubs only */
    case MUSB_HDRC_TXHUBADDR:
        return s->ep[ep].haddr[0];
    case MUSB_HDRC_TXHUBPORT:
        return s->ep[ep].hport[0];
    case MUSB_HDRC_RXHUBADDR:
        return s->ep[ep].haddr[1];
    case MUSB_HDRC_RXHUBPORT:
        return s->ep[ep].hport[1];

    default:
        TRACE("unknown register 0x%02x", addr);
        return 0x00;
    };
}

static void musb_busctl_writeb(void *opaque, int ep, int addr, uint8_t value)
{
    MUSBState *s = (MUSBState *) opaque;

    switch (addr) {
    case MUSB_HDRC_TXFUNCADDR:
        s->ep[ep].faddr[0] = value;
        break;
    case MUSB_HDRC_RXFUNCADDR:
        s->ep[ep].faddr[1] = value;
        break;
    case MUSB_HDRC_TXHUBADDR:
        s->ep[ep].haddr[0] = value;
        break;
    case MUSB_HDRC_TXHUBPORT:
        s->ep[ep].hport[0] = value;
        break;
    case MUSB_HDRC_RXHUBADDR:
        s->ep[ep].haddr[1] = value;
        break;
    case MUSB_HDRC_RXHUBPORT:
        s->ep[ep].hport[1] = value;
        break;

    default:
        TRACE("unknown register 0x%02x", addr);
        break;
    };
}

static uint16_t musb_busctl_readh(void *opaque, int ep, int addr)
{
    MUSBState *s = (MUSBState *) opaque;

    switch (addr) {
    case MUSB_HDRC_TXFUNCADDR:
        return s->ep[ep].faddr[0];
    case MUSB_HDRC_RXFUNCADDR:
        return s->ep[ep].faddr[1];

    default:
        return musb_busctl_readb(s, ep, addr) |
                (musb_busctl_readb(s, ep, addr | 1) << 8);
    };
}

static void musb_busctl_writeh(void *opaque, int ep, int addr, uint16_t value)
{
    MUSBState *s = (MUSBState *) opaque;

    switch (addr) {
    case MUSB_HDRC_TXFUNCADDR:
        s->ep[ep].faddr[0] = value;
        break;
    case MUSB_HDRC_RXFUNCADDR:
        s->ep[ep].faddr[1] = value;
        break;

    default:
        musb_busctl_writeb(s, ep, addr, value & 0xff);
        musb_busctl_writeb(s, ep, addr | 1, value >> 8);
    };
}

/* Endpoint control */
static uint8_t musb_ep_readb(void *opaque, int ep, int addr)
{
    MUSBState *s = (MUSBState *) opaque;

    switch (addr) {
    case MUSB_HDRC_TXTYPE:
        return s->ep[ep].type[0];
    case MUSB_HDRC_TXINTERVAL:
        return s->ep[ep].interval[0];
    case MUSB_HDRC_RXTYPE:
        return s->ep[ep].type[1];
    case MUSB_HDRC_RXINTERVAL:
        return s->ep[ep].interval[1];
    case (MUSB_HDRC_FIFOSIZE & ~1):
        return 0x00;
    case MUSB_HDRC_FIFOSIZE:
        return ep ? s->ep[ep].fifosize : s->ep[ep].config;
    case MUSB_HDRC_RXCOUNT:
        return s->ep[ep].rxcount;

    default:
        TRACE("unknown register 0x%02x", addr);
        return 0x00;
    };
}

static void musb_ep_writeb(void *opaque, int ep, int addr, uint8_t value)
{
    MUSBState *s = (MUSBState *) opaque;

    switch (addr) {
    case MUSB_HDRC_TXTYPE:
        s->ep[ep].type[0] = value;
        break;
    case MUSB_HDRC_TXINTERVAL:
        s->ep[ep].interval[0] = value;
        musb_ep_frame_cancel(&s->ep[ep], 0);
        break;
    case MUSB_HDRC_RXTYPE:
        s->ep[ep].type[1] = value;
        break;
    case MUSB_HDRC_RXINTERVAL:
        s->ep[ep].interval[1] = value;
        musb_ep_frame_cancel(&s->ep[ep], 1);
        break;
    case (MUSB_HDRC_FIFOSIZE & ~1):
        break;
    case MUSB_HDRC_FIFOSIZE:
        TRACE("somebody messes with fifosize (now %i bytes)", value);
        s->ep[ep].fifosize = value;
        break;
    default:
        TRACE("unknown register 0x%02x", addr);
        break;
    };
}

static uint16_t musb_ep_readh(void *opaque, int ep, int addr)
{
    MUSBState *s = (MUSBState *) opaque;
    uint16_t ret;

    switch (addr) {
    case MUSB_HDRC_TXMAXP:
        return s->ep[ep].maxp[0];
    case MUSB_HDRC_TXCSR:
        return s->ep[ep].csr[0];
    case MUSB_HDRC_RXMAXP:
        return s->ep[ep].maxp[1];
    case MUSB_HDRC_RXCSR:
        ret = s->ep[ep].csr[1];

        /* TODO: This and other bits probably depend on
         * ep->csr[1] & MGC_M_RXCSR_AUTOCLEAR.  */
        if (s->ep[ep].csr[1] & MGC_M_RXCSR_AUTOCLEAR)
            s->ep[ep].csr[1] &= ~MGC_M_RXCSR_RXPKTRDY;

        return ret;
    case MUSB_HDRC_RXCOUNT:
        return s->ep[ep].rxcount;

    default:
        return musb_ep_readb(s, ep, addr) |
                (musb_ep_readb(s, ep, addr | 1) << 8);
    };
}

static void musb_ep_writeh(void *opaque, int ep, int addr, uint16_t value)
{
    MUSBState *s = (MUSBState *) opaque;

    switch (addr) {
    case MUSB_HDRC_TXMAXP:
        s->ep[ep].maxp[0] = value;
        break;
    case MUSB_HDRC_TXCSR:
        if (ep) {
            s->ep[ep].csr[0] &= value & 0xa6;
            s->ep[ep].csr[0] |= value & 0xff59;
        } else {
            s->ep[ep].csr[0] &= value & 0x85;
            s->ep[ep].csr[0] |= value & 0xf7a;
        }

        musb_ep_frame_cancel(&s->ep[ep], 0);

        if ((ep && (value & MGC_M_TXCSR_FLUSHFIFO)) ||
                        (!ep && (value & MGC_M_CSR0_FLUSHFIFO))) {
            s->ep[ep].fifolen[0] = 0;
            s->ep[ep].fifostart[0] = 0;
            if (ep)
                s->ep[ep].csr[0] &=
                        ~(MGC_M_TXCSR_FIFONOTEMPTY | MGC_M_TXCSR_TXPKTRDY);
            else
                s->ep[ep].csr[0] &=
                        ~(MGC_M_CSR0_TXPKTRDY | MGC_M_CSR0_RXPKTRDY);
        }
        if (
                        (ep &&
#ifdef CLEAR_NAK
                         (value & MGC_M_TXCSR_TXPKTRDY) &&
                         !(value & MGC_M_TXCSR_H_NAKTIMEOUT)) ||
#else
                         (value & MGC_M_TXCSR_TXPKTRDY)) ||
#endif
                        (!ep &&
#ifdef CLEAR_NAK
                         (value & MGC_M_CSR0_TXPKTRDY) &&
                         !(value & MGC_M_CSR0_H_NAKTIMEOUT)))
#else
                         (value & MGC_M_CSR0_TXPKTRDY)))
#endif
            musb_tx_rdy(s, ep);
        if (!ep &&
                        (value & MGC_M_CSR0_H_REQPKT) &&
#ifdef CLEAR_NAK
                        !(value & (MGC_M_CSR0_H_NAKTIMEOUT |
                                        MGC_M_CSR0_RXPKTRDY)))
#else
                        !(value & MGC_M_CSR0_RXPKTRDY))
#endif
            musb_rx_req(s, ep);
        break;

    case MUSB_HDRC_RXMAXP:
        s->ep[ep].maxp[1] = value;
        break;
    case MUSB_HDRC_RXCSR:
        /* (DMA mode only) */
        if (
                (value & MGC_M_RXCSR_H_AUTOREQ) &&
                !(value & MGC_M_RXCSR_RXPKTRDY) &&
                (s->ep[ep].csr[1] & MGC_M_RXCSR_RXPKTRDY))
            value |= MGC_M_RXCSR_H_REQPKT;

        s->ep[ep].csr[1] &= 0x102 | (value & 0x4d);
        s->ep[ep].csr[1] |= value & 0xfeb0;

        musb_ep_frame_cancel(&s->ep[ep], 1);

        if (value & MGC_M_RXCSR_FLUSHFIFO) {
            s->ep[ep].fifolen[1] = 0;
            s->ep[ep].fifostart[1] = 0;
            s->ep[ep].csr[1] &= ~(MGC_M_RXCSR_FIFOFULL | MGC_M_RXCSR_RXPKTRDY);
            /* If double buffering and we have two packets ready, flush
             * only the first one and set up the fifo at the second packet.  */
        }
#ifdef CLEAR_NAK
        if ((value & MGC_M_RXCSR_H_REQPKT) && !(value & MGC_M_RXCSR_DATAERROR))
#else
        if (value & MGC_M_RXCSR_H_REQPKT)
#endif
            musb_rx_req(s, ep);
        break;
    case MUSB_HDRC_RXCOUNT:
        s->ep[ep].rxcount = value;
        break;

    default:
        musb_ep_writeb(s, ep, addr, value & 0xff);
        musb_ep_writeb(s, ep, addr | 1, value >> 8);
    };
}

/* Generic control */
static uint32_t musb_readb(void *opaque, target_phys_addr_t addr)
{
    MUSBState *s = (MUSBState *) opaque;
    int ep, i;
    uint8_t ret;

    switch (addr) {
    case MUSB_HDRC_FADDR:
        return s->faddr;
    case MUSB_HDRC_POWER:
        return s->power;
    case MUSB_HDRC_INTRUSB:
        ret = s->intr;
        for (i = 0; i < sizeof(ret) * 8; i ++)
            if (ret & (1 << i))
                musb_intr_set(s, i, 0);
        return ret;
    case MUSB_HDRC_INTRUSBE:
        return s->mask;
    case MUSB_HDRC_INDEX:
        return s->idx;
    case MUSB_HDRC_TESTMODE:
        return 0x00;

    case MUSB_HDRC_EP_IDX ... (MUSB_HDRC_EP_IDX + 0xf):
        return musb_ep_readb(s, s->idx, addr & 0xf);

    case MUSB_HDRC_DEVCTL:
        return s->devctl;

    case MUSB_HDRC_TXFIFOSZ:
    case MUSB_HDRC_RXFIFOSZ:
    case MUSB_HDRC_VCTRL:
        /* TODO */
        return 0x00;

    case MUSB_HDRC_HWVERS:
        return (1 << 10) | 400;

    case (MUSB_HDRC_VCTRL | 1):
    case (MUSB_HDRC_HWVERS | 1):
    case (MUSB_HDRC_DEVCTL | 1):
        return 0x00;

    case MUSB_HDRC_BUSCTL ... (MUSB_HDRC_BUSCTL + 0x7f):
        ep = (addr >> 3) & 0xf;
        return musb_busctl_readb(s, ep, addr & 0x7);

    case MUSB_HDRC_EP ... (MUSB_HDRC_EP + 0xff):
        ep = (addr >> 4) & 0xf;
        return musb_ep_readb(s, ep, addr & 0xf);

    case MUSB_HDRC_FIFO ... (MUSB_HDRC_FIFO + 0x3f):
        ep = ((addr - MUSB_HDRC_FIFO) >> 2) & 0xf;
        return musb_read_fifo(s->ep + ep);

    case MUSB_HDRC_ULPI_REGADDR:
    case MUSB_HDRC_ULPI_REGDATA:
    case MUSB_HDRC_ULPI_RAWDATA:
        /* TODO */
        return 0x00;

    case MUSB_HDRC_ULPI_REGCTL:
        /* TODO */
        return 0x02;

    default:
        TRACE("unknown register 0x%02x", (int) addr);
        return 0x00;
    };
}

static void musb_writeb(void *opaque, target_phys_addr_t addr, uint32_t value)
{
    MUSBState *s = (MUSBState *) opaque;
    int ep;

    switch (addr) {
    case MUSB_HDRC_FADDR:
        s->faddr = value & 0x7f;
        break;
    case MUSB_HDRC_POWER:
        s->power = (value & 0xef) | (s->power & 0x10);
        /* MGC_M_POWER_RESET is also read-only in Peripheral Mode */
        if ((value & MGC_M_POWER_RESET) && s->port.dev) {
            usb_send_msg(s->port.dev, USB_MSG_RESET);
            /* Negotiate high-speed operation if MGC_M_POWER_HSENAB is set.  */
            if ((value & MGC_M_POWER_HSENAB) &&
                            s->port.dev->speed == USB_SPEED_HIGH)
                s->power |= MGC_M_POWER_HSMODE;	/* Success */
            /* Restart frame counting.  */
        }
        if (value & MGC_M_POWER_SUSPENDM) {
            /* When all transfers finish, suspend and if MGC_M_POWER_ENSUSPEND
             * is set, also go into low power mode.  Frame counting stops.  */
            /* XXX: Cleared when the interrupt register is read */
        }
        if (value & MGC_M_POWER_RESUME) {
            /* Wait 20ms and signal resuming on the bus.  Frame counting
             * restarts.  */
        }
        break;
    case MUSB_HDRC_INTRUSB:
        break;
    case MUSB_HDRC_INTRUSBE:
        s->mask = value & 0xff;
        break;
    case MUSB_HDRC_INDEX:
        s->idx = value & 0xf;
        break;
    case MUSB_HDRC_TESTMODE:
        break;

    case MUSB_HDRC_EP_IDX ... (MUSB_HDRC_EP_IDX + 0xf):
        musb_ep_writeb(s, s->idx, addr & 0xf, value);
        break;

    case MUSB_HDRC_DEVCTL:
        s->session = !!(value & MGC_M_DEVCTL_SESSION);
        musb_session_update(s,
                        !!s->port.dev,
                        !!(s->devctl & MGC_M_DEVCTL_SESSION));

        /* It seems this is the only R/W bit in this register?  */
        s->devctl &= ~MGC_M_DEVCTL_SESSION;
        s->devctl |= value & MGC_M_DEVCTL_SESSION;
        break;

    case MUSB_HDRC_TXFIFOSZ:
    case MUSB_HDRC_RXFIFOSZ:
    case MUSB_HDRC_VCTRL:
        /* TODO */
        break;

    case (MUSB_HDRC_VCTRL | 1):
    case (MUSB_HDRC_DEVCTL | 1):
        break;

    case MUSB_HDRC_BUSCTL ... (MUSB_HDRC_BUSCTL + 0x7f):
        ep = (addr >> 3) & 0xf;
        musb_busctl_writeb(s, ep, addr & 0x7, value);
        break;

    case MUSB_HDRC_EP ... (MUSB_HDRC_EP + 0xff):
        ep = (addr >> 4) & 0xf;
        musb_ep_writeb(s, ep, addr & 0xf, value);
        break;

    case MUSB_HDRC_FIFO ... (MUSB_HDRC_FIFO + 0x3f):
        ep = ((addr - MUSB_HDRC_FIFO) >> 2) & 0xf;
        musb_write_fifo(s->ep + ep, value & 0xff);
        break;

    case MUSB_HDRC_ULPI_REGADDR:
    case MUSB_HDRC_ULPI_REGCTL:
    case MUSB_HDRC_ULPI_REGDATA:
    case MUSB_HDRC_ULPI_RAWDATA:
        /* TODO */
        break;

    default:
        TRACE("unknown register 0x%02x", (int) addr);
        break;
    };
}

static uint32_t musb_readh(void *opaque, target_phys_addr_t addr)
{
    MUSBState *s = (MUSBState *) opaque;
    int ep, i;
    uint16_t ret;

    switch (addr) {
    case MUSB_HDRC_INTRTX:
        ret = s->tx_intr;
        /* Auto clear */
        for (i = 0; i < sizeof(ret) * 8; i ++)
            if (ret & (1 << i))
                musb_tx_intr_set(s, i, 0);
        return ret;
    case MUSB_HDRC_INTRRX:
        ret = s->rx_intr;
        /* Auto clear */
        for (i = 0; i < sizeof(ret) * 8; i ++)
            if (ret & (1 << i))
                musb_rx_intr_set(s, i, 0);
        return ret;
    case MUSB_HDRC_INTRTXE:
        return s->tx_mask;
    case MUSB_HDRC_INTRRXE:
        return s->rx_mask;

    case MUSB_HDRC_FRAME:
        /* TODO */
        return 0x0000;
    case MUSB_HDRC_TXFIFOADDR:
        return s->ep[s->idx].fifoaddr[0];
    case MUSB_HDRC_RXFIFOADDR:
        return s->ep[s->idx].fifoaddr[1];

    case MUSB_HDRC_EP_IDX ... (MUSB_HDRC_EP_IDX + 0xf):
        return musb_ep_readh(s, s->idx, addr & 0xf);

    case MUSB_HDRC_BUSCTL ... (MUSB_HDRC_BUSCTL + 0x7f):
        ep = (addr >> 3) & 0xf;
        return musb_busctl_readh(s, ep, addr & 0x7);

    case MUSB_HDRC_EP ... (MUSB_HDRC_EP + 0xff):
        ep = (addr >> 4) & 0xf;
        return musb_ep_readh(s, ep, addr & 0xf);

    case MUSB_HDRC_FIFO ... (MUSB_HDRC_FIFO + 0x3f):
        ep = ((addr - MUSB_HDRC_FIFO) >> 2) & 0xf;
        return (musb_read_fifo(s->ep + ep) | musb_read_fifo(s->ep + ep) << 8);

    default:
        return musb_readb(s, addr) | (musb_readb(s, addr | 1) << 8);
    };
}

static void musb_writeh(void *opaque, target_phys_addr_t addr, uint32_t value)
{
    MUSBState *s = (MUSBState *) opaque;
    int ep;

    switch (addr) {
    case MUSB_HDRC_INTRTXE:
        s->tx_mask = value;
        /* XXX: the masks seem to apply on the raising edge like with
         * edge-triggered interrupts, thus no need to update.  I may be
         * wrong though.  */
        break;
    case MUSB_HDRC_INTRRXE:
        s->rx_mask = value;
        break;

    case MUSB_HDRC_FRAME:
        /* TODO */
        break;
    case MUSB_HDRC_TXFIFOADDR:
        s->ep[s->idx].fifoaddr[0] = value;
        s->ep[s->idx].buf[0] =
                s->buf + ((value << 3) & 0x7ff );
        break;
    case MUSB_HDRC_RXFIFOADDR:
        s->ep[s->idx].fifoaddr[1] = value;
        s->ep[s->idx].buf[1] =
                s->buf + ((value << 3) & 0x7ff);
        break;

    case MUSB_HDRC_EP_IDX ... (MUSB_HDRC_EP_IDX + 0xf):
        musb_ep_writeh(s, s->idx, addr & 0xf, value);
        break;

    case MUSB_HDRC_BUSCTL ... (MUSB_HDRC_BUSCTL + 0x7f):
        ep = (addr >> 3) & 0xf;
        musb_busctl_writeh(s, ep, addr & 0x7, value);
        break;

    case MUSB_HDRC_EP ... (MUSB_HDRC_EP + 0xff):
        ep = (addr >> 4) & 0xf;
        musb_ep_writeh(s, ep, addr & 0xf, value);
        break;

    case MUSB_HDRC_FIFO ... (MUSB_HDRC_FIFO + 0x3f):
        ep = ((addr - MUSB_HDRC_FIFO) >> 2) & 0xf;
        musb_write_fifo(s->ep + ep, value & 0xff);
        musb_write_fifo(s->ep + ep, (value >> 8) & 0xff);
        break;

    default:
        musb_writeb(s, addr, value & 0xff);
        musb_writeb(s, addr | 1, value >> 8);
    };
}

static uint32_t musb_readw(void *opaque, target_phys_addr_t addr)
{
    MUSBState *s = (MUSBState *) opaque;
    int ep;

    switch (addr) {
    case MUSB_HDRC_FIFO ... (MUSB_HDRC_FIFO + 0x3f):
        ep = ((addr - MUSB_HDRC_FIFO) >> 2) & 0xf;
        return ( musb_read_fifo(s->ep + ep)       |
                 musb_read_fifo(s->ep + ep) << 8  |
                 musb_read_fifo(s->ep + ep) << 16 |
                 musb_read_fifo(s->ep + ep) << 24 );
    default:
        TRACE("unknown register 0x%02x", (int) addr);
        return 0x00000000;
    };
}

static void musb_writew(void *opaque, target_phys_addr_t addr, uint32_t value)
{
    MUSBState *s = (MUSBState *) opaque;
    int ep;

    switch (addr) {
    case MUSB_HDRC_FIFO ... (MUSB_HDRC_FIFO + 0x3f):
        ep = ((addr - MUSB_HDRC_FIFO) >> 2) & 0xf;
        musb_write_fifo(s->ep + ep, value & 0xff);
        musb_write_fifo(s->ep + ep, (value >> 8 ) & 0xff);
        musb_write_fifo(s->ep + ep, (value >> 16) & 0xff);
        musb_write_fifo(s->ep + ep, (value >> 24) & 0xff);
        break;
    default:
        TRACE("unknown register 0x%02x", (int) addr);
        break;
    };
}

CPUReadMemoryFunc * const musb_read[] = {
    musb_readb,
    musb_readh,
    musb_readw,
};

CPUWriteMemoryFunc * const musb_write[] = {
    musb_writeb,
    musb_writeh,
    musb_writew,
};<|MERGE_RESOLUTION|>--- conflicted
+++ resolved
@@ -375,7 +375,6 @@
     }
 }
 
-<<<<<<< HEAD
 struct MUSBState *musb_init(DeviceState *parent_device, int gpio_base)
 {
     MUSBState *s = qemu_mallocz(sizeof(*s));
@@ -386,10 +385,7 @@
     }
     musb_reset(s);
 
-    usb_bus_new(&s->bus, parent_device);
-=======
-    usb_bus_new(&s->bus, &musb_bus_ops, NULL /* FIXME */);
->>>>>>> 48e2faf2
+    usb_bus_new(&s->bus, &musb_bus_ops, parent_device);
     usb_register_port(&s->bus, &s->port, s, 0, &musb_port_ops,
                       USB_SPEED_MASK_LOW | USB_SPEED_MASK_FULL);
     usb_port_location(&s->port, NULL, 1);
