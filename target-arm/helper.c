#include <stdio.h>
#include <stdlib.h>
#include <string.h>

#include "cpu.h"
#include "exec-all.h"
#include "gdbstub.h"
#include "helpers.h"
#include "qemu-common.h"
#include "host-utils.h"
#if !defined(CONFIG_USER_ONLY)
#include "hw/loader.h"
#endif

static uint32_t cortexa9_cp15_c0_c1[8] =
{ 0x1031, 0x11, 0x000, 0, 0x00100103, 0x20000000, 0x01230000, 0x00002111 };

static uint32_t cortexa9_cp15_c0_c2[8] =
{ 0x00101111, 0x13112111, 0x21232041, 0x11112131, 0x00111142, 0, 0, 0 };

static uint32_t cortexa8_cp15_c0_c1[8] =
{ 0x1031, 0x11, 0x400, 0, 0x31100003, 0x20000000, 0x01202000, 0x11 };

static uint32_t cortexa8_cp15_c0_c2[8] =
{ 0x00101111, 0x12112111, 0x21232031, 0x11112131, 0x00111142, 0, 0, 0 };

static uint32_t cortexa8r2_cp15_c0_c2[8] =
{ 0x00101111, 0x12112111, 0x21232031, 0x11112131, 0x00011142, 0, 0, 0 };

static uint32_t mpcore_cp15_c0_c1[8] =
{ 0x111, 0x1, 0, 0x2, 0x01100103, 0x10020302, 0x01222000, 0 };

static uint32_t mpcore_cp15_c0_c2[8] =
{ 0x00100011, 0x12002111, 0x11221011, 0x01102131, 0x141, 0, 0, 0 };

static uint32_t arm1136_cp15_c0_c1[8] =
{ 0x111, 0x1, 0x2, 0x3, 0x01130003, 0x10030302, 0x01222110, 0 };

static uint32_t arm1136_cp15_c0_c2[8] =
{ 0x00140011, 0x12002111, 0x11231111, 0x01102131, 0x141, 0, 0, 0 };

static uint32_t cpu_arm_find_by_name(const char *name);

static inline void set_feature(CPUARMState *env, int feature)
{
    env->features |= 1u << feature;
}

static void cpu_reset_model_id(CPUARMState *env, uint32_t id)
{
    env->cp15.c0_cpuid = id;
    switch (id) {
    case ARM_CPUID_ARM926:
        set_feature(env, ARM_FEATURE_VFP);
        env->vfp.xregs[ARM_VFP_FPSID] = 0x41011090;
        env->cp15.c0_cachetype = 0x1dd20d2;
        env->cp15.c1_sys = 0x00090078;
        break;
    case ARM_CPUID_ARM946:
        set_feature(env, ARM_FEATURE_MPU);
        env->cp15.c0_cachetype = 0x0f004006;
        env->cp15.c1_sys = 0x00000078;
        break;
    case ARM_CPUID_ARM1026:
        set_feature(env, ARM_FEATURE_VFP);
        set_feature(env, ARM_FEATURE_AUXCR);
        env->vfp.xregs[ARM_VFP_FPSID] = 0x410110a0;
        env->cp15.c0_cachetype = 0x1dd20d2;
        env->cp15.c1_sys = 0x00090078;
        break;
    case ARM_CPUID_ARM1136_R2:
    case ARM_CPUID_ARM1136:
        set_feature(env, ARM_FEATURE_V6);
        set_feature(env, ARM_FEATURE_VFP);
        set_feature(env, ARM_FEATURE_AUXCR);
        env->vfp.xregs[ARM_VFP_FPSID] = 0x410120b4;
        env->vfp.xregs[ARM_VFP_MVFR0] = 0x11111111;
        env->vfp.xregs[ARM_VFP_MVFR1] = 0x00000000;
        memcpy(env->cp15.c0_c1, arm1136_cp15_c0_c1, 8 * sizeof(uint32_t));
        memcpy(env->cp15.c0_c2, arm1136_cp15_c0_c2, 8 * sizeof(uint32_t));
        env->cp15.c0_cachetype = 0x1dd20d2;
        env->cp15.c1_sys = 0x00050078;
        break;
    case ARM_CPUID_ARM11MPCORE:
        set_feature(env, ARM_FEATURE_V6);
        set_feature(env, ARM_FEATURE_V6K);
        set_feature(env, ARM_FEATURE_VFP);
        set_feature(env, ARM_FEATURE_AUXCR);
        env->vfp.xregs[ARM_VFP_FPSID] = 0x410120b4;
        env->vfp.xregs[ARM_VFP_MVFR0] = 0x11111111;
        env->vfp.xregs[ARM_VFP_MVFR1] = 0x00000000;
        memcpy(env->cp15.c0_c1, mpcore_cp15_c0_c1, 8 * sizeof(uint32_t));
        memcpy(env->cp15.c0_c2, mpcore_cp15_c0_c2, 8 * sizeof(uint32_t));
        env->cp15.c0_cachetype = 0x1dd20d2;
        break;
    case ARM_CPUID_CORTEXA8:
        set_feature(env, ARM_FEATURE_V6);
        set_feature(env, ARM_FEATURE_V6K);
        set_feature(env, ARM_FEATURE_V7);
        set_feature(env, ARM_FEATURE_AUXCR);
        set_feature(env, ARM_FEATURE_THUMB2);
        set_feature(env, ARM_FEATURE_VFP);
        set_feature(env, ARM_FEATURE_VFP3);
        set_feature(env, ARM_FEATURE_NEON);
        set_feature(env, ARM_FEATURE_THUMB2EE);
        set_feature(env, ARM_FEATURE_TRUSTZONE);
        env->vfp.xregs[ARM_VFP_FPSID] = 0x410330c0;
        env->vfp.xregs[ARM_VFP_MVFR0] = 0x11110222;
        env->vfp.xregs[ARM_VFP_MVFR1] = 0x00011100;
        memcpy(env->cp15.c0_c1, cortexa8_cp15_c0_c1, 8 * sizeof(uint32_t));
        memcpy(env->cp15.c0_c2, cortexa8_cp15_c0_c2, 8 * sizeof(uint32_t));
        env->cp15.c0_cachetype = 0x82048004;
        env->cp15.c0_clid = (1 << 27) | (2 << 24) | 3;
        env->cp15.c0_ccsid[0] = 0xe007e01a; /* 16k L1 dcache. */
        env->cp15.c0_ccsid[1] = 0x2007e01a; /* 16k L1 icache. */
        env->cp15.c0_ccsid[2] = 0xf0000000; /* No L2 icache. */
        env->cp15.c1_sys = 0x00c50078;
        break;
    case ARM_CPUID_CORTEXA8_R2:
        set_feature(env, ARM_FEATURE_V6);
        set_feature(env, ARM_FEATURE_V6K);
        set_feature(env, ARM_FEATURE_V7);
        set_feature(env, ARM_FEATURE_AUXCR);
        set_feature(env, ARM_FEATURE_THUMB2);
        set_feature(env, ARM_FEATURE_VFP);
        set_feature(env, ARM_FEATURE_VFP3);
        set_feature(env, ARM_FEATURE_NEON);
        set_feature(env, ARM_FEATURE_THUMB2EE);
        set_feature(env, ARM_FEATURE_TRUSTZONE);
        env->vfp.xregs[ARM_VFP_FPSID] = 0x410330c2;
        env->vfp.xregs[ARM_VFP_MVFR0] = 0x11110222;
        env->vfp.xregs[ARM_VFP_MVFR1] = 0x00011111;
        memcpy(env->cp15.c0_c1, cortexa8_cp15_c0_c1, 8 * sizeof(uint32_t));
        memcpy(env->cp15.c0_c2, cortexa8r2_cp15_c0_c2, 8 * sizeof(uint32_t));
        env->cp15.c0_cachetype = 0x82048004;
        env->cp15.c0_clid = (1 << 27) | (2 << 24) | (4 << 3) | 3;
        env->cp15.c0_ccsid[0] = 0xe007e01a; /* 16k L1 dcache. */
        env->cp15.c0_ccsid[1] = 0x2007e01a; /* 16k L1 icache. */
        env->cp15.c0_ccsid[2] = 0xf03fe03a; /* 256k L2 cache. */
        env->cp15.c1_sys = 0x00c50078;
        break;
    case ARM_CPUID_CORTEXA9:
        set_feature(env, ARM_FEATURE_V6);
        set_feature(env, ARM_FEATURE_V6K);
        set_feature(env, ARM_FEATURE_V7);
        set_feature(env, ARM_FEATURE_AUXCR);
        set_feature(env, ARM_FEATURE_THUMB2);
        set_feature(env, ARM_FEATURE_VFP);
        set_feature(env, ARM_FEATURE_VFP3);
        set_feature(env, ARM_FEATURE_VFP_FP16);
        set_feature(env, ARM_FEATURE_NEON);
        set_feature(env, ARM_FEATURE_THUMB2EE);
        /* Note that A9 supports the MP extensions even for
         * A9UP and single-core A9MP (which are both different
         * and valid configurations; we don't model A9UP).
         */
        set_feature(env, ARM_FEATURE_V7MP);
        set_feature(env, ARM_FEATURE_TRUSTZONE);
        env->vfp.xregs[ARM_VFP_FPSID] = 0x41034000; /* Guess */
        env->vfp.xregs[ARM_VFP_MVFR0] = 0x11110222;
        env->vfp.xregs[ARM_VFP_MVFR1] = 0x01111111;
        memcpy(env->cp15.c0_c1, cortexa9_cp15_c0_c1, 8 * sizeof(uint32_t));
        memcpy(env->cp15.c0_c2, cortexa9_cp15_c0_c2, 8 * sizeof(uint32_t));
        env->cp15.c0_cachetype = 0x80038003;
        env->cp15.c0_clid = (1 << 27) | (1 << 24) | 3;
        env->cp15.c0_ccsid[0] = 0xe00fe015; /* 16k L1 dcache. */
        env->cp15.c0_ccsid[1] = 0x200fe015; /* 16k L1 icache. */
        env->cp15.c1_sys = 0x00c50078;
        break;
    case ARM_CPUID_CORTEXM3:
        set_feature(env, ARM_FEATURE_V6);
        set_feature(env, ARM_FEATURE_THUMB2);
        set_feature(env, ARM_FEATURE_V7);
        set_feature(env, ARM_FEATURE_M);
        set_feature(env, ARM_FEATURE_DIV);
        break;
    case ARM_CPUID_ANY: /* For userspace emulation.  */
        set_feature(env, ARM_FEATURE_V6);
        set_feature(env, ARM_FEATURE_V6K);
        set_feature(env, ARM_FEATURE_V7);
        set_feature(env, ARM_FEATURE_THUMB2);
        set_feature(env, ARM_FEATURE_VFP);
        set_feature(env, ARM_FEATURE_VFP3);
        set_feature(env, ARM_FEATURE_VFP_FP16);
        set_feature(env, ARM_FEATURE_NEON);
        set_feature(env, ARM_FEATURE_THUMB2EE);
        set_feature(env, ARM_FEATURE_DIV);
        set_feature(env, ARM_FEATURE_V7MP);
        break;
    case ARM_CPUID_TI915T:
    case ARM_CPUID_TI925T:
        set_feature(env, ARM_FEATURE_OMAPCP);
        env->cp15.c0_cpuid = ARM_CPUID_TI925T; /* Depends on wiring.  */
        env->cp15.c0_cachetype = 0x5109149;
        env->cp15.c1_sys = 0x00000070;
        env->cp15.c15_i_max = 0x000;
        env->cp15.c15_i_min = 0xff0;
        break;
    case ARM_CPUID_PXA250:
    case ARM_CPUID_PXA255:
    case ARM_CPUID_PXA260:
    case ARM_CPUID_PXA261:
    case ARM_CPUID_PXA262:
        set_feature(env, ARM_FEATURE_XSCALE);
        /* JTAG_ID is ((id << 28) | 0x09265013) */
        env->cp15.c0_cachetype = 0xd172172;
        env->cp15.c1_sys = 0x00000078;
        break;
    case ARM_CPUID_PXA270_A0:
    case ARM_CPUID_PXA270_A1:
    case ARM_CPUID_PXA270_B0:
    case ARM_CPUID_PXA270_B1:
    case ARM_CPUID_PXA270_C0:
    case ARM_CPUID_PXA270_C5:
        set_feature(env, ARM_FEATURE_XSCALE);
        /* JTAG_ID is ((id << 28) | 0x09265013) */
        set_feature(env, ARM_FEATURE_IWMMXT);
        env->iwmmxt.cregs[ARM_IWMMXT_wCID] = 0x69051000 | 'Q';
        env->cp15.c0_cachetype = 0xd172172;
        env->cp15.c1_sys = 0x00000078;
        break;
    default:
        cpu_abort(env, "Bad CPU ID: %x\n", id);
        break;
    }
}

void cpu_reset(CPUARMState *env)
{
    uint32_t id;

    if (qemu_loglevel_mask(CPU_LOG_RESET)) {
        qemu_log("CPU Reset (CPU %d)\n", env->cpu_index);
        log_cpu_state(env, 0);
    }

    id = env->cp15.c0_cpuid;
    memset(env, 0, offsetof(CPUARMState, breakpoints));
    if (id)
        cpu_reset_model_id(env, id);
    /* DBGDIDR : we implement nothing, and just mirror the main ID
     * register's Variant and Revision fields.
     */
    env->cp14_dbgdidr = (id >> 16 & 0xf0) | 0xf;
#if defined (CONFIG_USER_ONLY)
    env->uncached_cpsr = ARM_CPU_MODE_USR;
    /* For user mode we must enable access to coprocessors */
    env->vfp.xregs[ARM_VFP_FPEXC] = 1 << 30;
    if (arm_feature(env, ARM_FEATURE_IWMMXT)) {
        env->cp15.c15_cpar = 3;
    } else if (arm_feature(env, ARM_FEATURE_XSCALE)) {
        env->cp15.c15_cpar = 1;
    }
#else
    /* SVC mode with interrupts disabled.  */
    env->uncached_cpsr = ARM_CPU_MODE_SVC | CPSR_A | CPSR_F | CPSR_I;
    /* On ARMv7-M the CPSR_I is the value of the PRIMASK register, and is
       clear at reset.  Initial SP and PC are loaded from ROM.  */
    if (IS_M(env)) {
        uint32_t pc;
        uint8_t *rom;
        env->uncached_cpsr &= ~CPSR_I;
        rom = rom_ptr(0);
        if (rom) {
            /* We should really use ldl_phys here, in case the guest
               modified flash and reset itself.  However images
               loaded via -kenrel have not been copied yet, so load the
               values directly from there.  */
            env->regs[13] = ldl_p(rom);
            pc = ldl_p(rom + 4);
            env->thumb = pc & 1;
            env->regs[15] = pc & ~1;
        }
    }
    env->vfp.xregs[ARM_VFP_FPEXC] = 0;
    env->cp15.c2_base_mask = 0xffffc000u;
#endif
    set_flush_to_zero(1, &env->vfp.standard_fp_status);
    set_flush_inputs_to_zero(1, &env->vfp.standard_fp_status);
    set_default_nan_mode(1, &env->vfp.standard_fp_status);
    tlb_flush(env, 1);
}

static int vfp_gdb_get_reg(CPUState *env, uint8_t *buf, int reg)
{
    int nregs;

    /* VFP data registers are always little-endian.  */
    nregs = arm_feature(env, ARM_FEATURE_VFP3) ? 32 : 16;
    if (reg < nregs) {
        stfq_le_p(buf, env->vfp.regs[reg]);
        return 8;
    }
    if (arm_feature(env, ARM_FEATURE_NEON)) {
        /* Aliases for Q regs.  */
        nregs += 16;
        if (reg < nregs) {
            stfq_le_p(buf, env->vfp.regs[(reg - 32) * 2]);
            stfq_le_p(buf + 8, env->vfp.regs[(reg - 32) * 2 + 1]);
            return 16;
        }
    }
    switch (reg - nregs) {
    case 0: stl_p(buf, env->vfp.xregs[ARM_VFP_FPSID]); return 4;
    case 1: stl_p(buf, env->vfp.xregs[ARM_VFP_FPSCR]); return 4;
    case 2: stl_p(buf, env->vfp.xregs[ARM_VFP_FPEXC]); return 4;
    }
    return 0;
}

static int vfp_gdb_set_reg(CPUState *env, uint8_t *buf, int reg)
{
    int nregs;

    nregs = arm_feature(env, ARM_FEATURE_VFP3) ? 32 : 16;
    if (reg < nregs) {
        env->vfp.regs[reg] = ldfq_le_p(buf);
        return 8;
    }
    if (arm_feature(env, ARM_FEATURE_NEON)) {
        nregs += 16;
        if (reg < nregs) {
            env->vfp.regs[(reg - 32) * 2] = ldfq_le_p(buf);
            env->vfp.regs[(reg - 32) * 2 + 1] = ldfq_le_p(buf + 8);
            return 16;
        }
    }
    switch (reg - nregs) {
    case 0: env->vfp.xregs[ARM_VFP_FPSID] = ldl_p(buf); return 4;
    case 1: env->vfp.xregs[ARM_VFP_FPSCR] = ldl_p(buf); return 4;
    case 2: env->vfp.xregs[ARM_VFP_FPEXC] = ldl_p(buf) & (1 << 30); return 4;
    }
    return 0;
}

CPUARMState *cpu_arm_init(const char *cpu_model)
{
    CPUARMState *env;
    uint32_t id;
    static int inited = 0;

    id = cpu_arm_find_by_name(cpu_model);
    if (id == 0)
        return NULL;
    env = qemu_mallocz(sizeof(CPUARMState));
    cpu_exec_init(env);
    if (!inited) {
        inited = 1;
        arm_translate_init();
    }

    env->cpu_model_str = cpu_model;
    env->cp15.c0_cpuid = id;
    cpu_reset(env);
    if (arm_feature(env, ARM_FEATURE_NEON)) {
        gdb_register_coprocessor(env, vfp_gdb_get_reg, vfp_gdb_set_reg,
                                 51, "arm-neon.xml", 0);
    } else if (arm_feature(env, ARM_FEATURE_VFP3)) {
        gdb_register_coprocessor(env, vfp_gdb_get_reg, vfp_gdb_set_reg,
                                 35, "arm-vfp3.xml", 0);
    } else if (arm_feature(env, ARM_FEATURE_VFP)) {
        gdb_register_coprocessor(env, vfp_gdb_get_reg, vfp_gdb_set_reg,
                                 19, "arm-vfp.xml", 0);
    }
    qemu_init_vcpu(env);
    return env;
}

struct arm_cpu_t {
    uint32_t id;
    const char *name;
};

static const struct arm_cpu_t arm_cpu_names[] = {
    { ARM_CPUID_ARM926, "arm926"},
    { ARM_CPUID_ARM946, "arm946"},
    { ARM_CPUID_ARM1026, "arm1026"},
    { ARM_CPUID_ARM1136, "arm1136"},
    { ARM_CPUID_ARM1136_R2, "arm1136-r2"},
    { ARM_CPUID_ARM11MPCORE, "arm11mpcore"},
    { ARM_CPUID_CORTEXM3, "cortex-m3"},
    { ARM_CPUID_CORTEXA8, "cortex-a8"},
    { ARM_CPUID_CORTEXA8_R2, "cortex-a8-r2"},
    { ARM_CPUID_CORTEXA9, "cortex-a9"},
    { ARM_CPUID_TI925T, "ti925t" },
    { ARM_CPUID_PXA250, "pxa250" },
    { ARM_CPUID_PXA255, "pxa255" },
    { ARM_CPUID_PXA260, "pxa260" },
    { ARM_CPUID_PXA261, "pxa261" },
    { ARM_CPUID_PXA262, "pxa262" },
    { ARM_CPUID_PXA270, "pxa270" },
    { ARM_CPUID_PXA270_A0, "pxa270-a0" },
    { ARM_CPUID_PXA270_A1, "pxa270-a1" },
    { ARM_CPUID_PXA270_B0, "pxa270-b0" },
    { ARM_CPUID_PXA270_B1, "pxa270-b1" },
    { ARM_CPUID_PXA270_C0, "pxa270-c0" },
    { ARM_CPUID_PXA270_C5, "pxa270-c5" },
    { ARM_CPUID_ANY, "any"},
    { 0, NULL}
};

void arm_cpu_list(FILE *f, fprintf_function cpu_fprintf)
{
    int i;

    (*cpu_fprintf)(f, "Available CPUs:\n");
    for (i = 0; arm_cpu_names[i].name; i++) {
        (*cpu_fprintf)(f, "  %s\n", arm_cpu_names[i].name);
    }
}

/* return 0 if not found */
static uint32_t cpu_arm_find_by_name(const char *name)
{
    int i;
    uint32_t id;

    id = 0;
    for (i = 0; arm_cpu_names[i].name; i++) {
        if (strcmp(name, arm_cpu_names[i].name) == 0) {
            id = arm_cpu_names[i].id;
            break;
        }
    }
    return id;
}

void cpu_arm_close(CPUARMState *env)
{
    free(env);
}

uint32_t cpsr_read(CPUARMState *env)
{
    int ZF;
    ZF = (env->ZF == 0);
    return env->uncached_cpsr | (env->NF & 0x80000000) | (ZF << 30) |
        (env->CF << 29) | ((env->VF & 0x80000000) >> 3) | (env->QF << 27)
        | (env->thumb << 5) | ((env->condexec_bits & 3) << 25)
        | ((env->condexec_bits & 0xfc) << 8)
        | (env->GE << 16);
}

void cpsr_write(CPUARMState *env, uint32_t val, uint32_t mask)
{
    if (mask & CPSR_NZCV) {
        env->ZF = (~val) & CPSR_Z;
        env->NF = val;
        env->CF = (val >> 29) & 1;
        env->VF = (val << 3) & 0x80000000;
    }
    if (mask & CPSR_Q)
        env->QF = ((val & CPSR_Q) != 0);
    if (mask & CPSR_T)
        env->thumb = ((val & CPSR_T) != 0);
    if (mask & CPSR_IT_0_1) {
        env->condexec_bits &= ~3;
        env->condexec_bits |= (val >> 25) & 3;
    }
    if (mask & CPSR_IT_2_7) {
        env->condexec_bits &= 3;
        env->condexec_bits |= (val >> 8) & 0xfc;
    }
    if (mask & CPSR_GE) {
        env->GE = (val >> 16) & 0xf;
    }

    if ((env->uncached_cpsr ^ val) & mask & CPSR_M) {
        switch_mode(env, val & CPSR_M);
    }
    mask &= ~CACHED_CPSR_BITS;
    env->uncached_cpsr = (env->uncached_cpsr & ~mask) | (val & mask);
}

/* Sign/zero extend */
uint32_t HELPER(sxtb16)(uint32_t x)
{
    uint32_t res;
    res = (uint16_t)(int8_t)x;
    res |= (uint32_t)(int8_t)(x >> 16) << 16;
    return res;
}

uint32_t HELPER(uxtb16)(uint32_t x)
{
    uint32_t res;
    res = (uint16_t)(uint8_t)x;
    res |= (uint32_t)(uint8_t)(x >> 16) << 16;
    return res;
}

uint32_t HELPER(clz)(uint32_t x)
{
    return clz32(x);
}

int32_t HELPER(sdiv)(int32_t num, int32_t den)
{
    if (den == 0)
      return 0;
    if (num == INT_MIN && den == -1)
      return INT_MIN;
    return num / den;
}

uint32_t HELPER(udiv)(uint32_t num, uint32_t den)
{
    if (den == 0)
      return 0;
    return num / den;
}

uint32_t HELPER(rbit)(uint32_t x)
{
    x =  ((x & 0xff000000) >> 24)
       | ((x & 0x00ff0000) >> 8)
       | ((x & 0x0000ff00) << 8)
       | ((x & 0x000000ff) << 24);
    x =  ((x & 0xf0f0f0f0) >> 4)
       | ((x & 0x0f0f0f0f) << 4);
    x =  ((x & 0x88888888) >> 3)
       | ((x & 0x44444444) >> 1)
       | ((x & 0x22222222) << 1)
       | ((x & 0x11111111) << 3);
    return x;
}

uint32_t HELPER(abs)(uint32_t x)
{
    return ((int32_t)x < 0) ? -x : x;
}

#if defined(CONFIG_USER_ONLY)

void do_interrupt (CPUState *env)
{
    env->exception_index = -1;
}

int cpu_arm_handle_mmu_fault (CPUState *env, target_ulong address, int rw,
                              int mmu_idx, int is_softmmu)
{
    if (rw == 2) {
        env->exception_index = EXCP_PREFETCH_ABORT;
        env->cp15.c6_insn = address;
    } else {
        env->exception_index = EXCP_DATA_ABORT;
        env->cp15.c6_data = address;
    }
    return 1;
}

/* These should probably raise undefined insn exceptions.  */
void HELPER(set_cp15)(CPUState *env, uint32_t insn, uint32_t val)
{
    cpu_abort(env, "cp15 insn %08x\n", insn);
}

uint32_t HELPER(get_cp15)(CPUState *env, uint32_t insn)
{
    cpu_abort(env, "cp15 insn %08x\n", insn);
}

/* These should probably raise undefined insn exceptions.  */
void HELPER(v7m_msr)(CPUState *env, uint32_t reg, uint32_t val)
{
    cpu_abort(env, "v7m_mrs %d\n", reg);
}

uint32_t HELPER(v7m_mrs)(CPUState *env, uint32_t reg)
{
    cpu_abort(env, "v7m_mrs %d\n", reg);
    return 0;
}

void switch_mode(CPUState *env, int mode)
{
    if (mode != ARM_CPU_MODE_USR)
        cpu_abort(env, "Tried to switch out of user mode\n");
}

void HELPER(set_r13_banked)(CPUState *env, uint32_t mode, uint32_t val)
{
    cpu_abort(env, "banked r13 write\n");
}

uint32_t HELPER(get_r13_banked)(CPUState *env, uint32_t mode)
{
    cpu_abort(env, "banked r13 read\n");
    return 0;
}

#else

extern int semihosting_enabled;

/* Map CPU modes onto saved register banks.  */
static inline int bank_number (int mode)
{
    switch (mode) {
    case ARM_CPU_MODE_USR:
    case ARM_CPU_MODE_SYS:
        return 0;
    case ARM_CPU_MODE_SVC:
        return 1;
    case ARM_CPU_MODE_ABT:
        return 2;
    case ARM_CPU_MODE_UND:
        return 3;
    case ARM_CPU_MODE_IRQ:
        return 4;
    case ARM_CPU_MODE_FIQ:
        return 5;
    case ARM_CPU_MODE_SMC:
        return 6;
    }
    cpu_abort(cpu_single_env, "Bad mode %x\n", mode);
    return -1;
}

void switch_mode(CPUState *env, int mode)
{
    int old_mode;
    int i;

    old_mode = env->uncached_cpsr & CPSR_M;
    if (mode == old_mode)
        return;

    if (old_mode == ARM_CPU_MODE_FIQ) {
        memcpy (env->fiq_regs, env->regs + 8, 5 * sizeof(uint32_t));
        memcpy (env->regs + 8, env->usr_regs, 5 * sizeof(uint32_t));
    } else if (mode == ARM_CPU_MODE_FIQ) {
        memcpy (env->usr_regs, env->regs + 8, 5 * sizeof(uint32_t));
        memcpy (env->regs + 8, env->fiq_regs, 5 * sizeof(uint32_t));
    }

    i = bank_number(old_mode);
    env->banked_r13[i] = env->regs[13];
    env->banked_r14[i] = env->regs[14];
    env->banked_spsr[i] = env->spsr;

    i = bank_number(mode);
    env->regs[13] = env->banked_r13[i];
    env->regs[14] = env->banked_r14[i];
    env->spsr = env->banked_spsr[i];
}

static void v7m_push(CPUARMState *env, uint32_t val)
{
    env->regs[13] -= 4;
    stl_phys(env->regs[13], val);
}

static uint32_t v7m_pop(CPUARMState *env)
{
    uint32_t val;
    val = ldl_phys(env->regs[13]);
    env->regs[13] += 4;
    return val;
}

/* Switch to V7M main or process stack pointer.  */
static void switch_v7m_sp(CPUARMState *env, int process)
{
    uint32_t tmp;
    if (env->v7m.current_sp != process) {
        tmp = env->v7m.other_sp;
        env->v7m.other_sp = env->regs[13];
        env->regs[13] = tmp;
        env->v7m.current_sp = process;
    }
}

static void do_v7m_exception_exit(CPUARMState *env)
{
    uint32_t type;
    uint32_t xpsr;

    type = env->regs[15];
    if (env->v7m.exception != 0)
        armv7m_nvic_complete_irq(env->nvic, env->v7m.exception);

    /* Switch to the target stack.  */
    switch_v7m_sp(env, (type & 4) != 0);
    /* Pop registers.  */
    env->regs[0] = v7m_pop(env);
    env->regs[1] = v7m_pop(env);
    env->regs[2] = v7m_pop(env);
    env->regs[3] = v7m_pop(env);
    env->regs[12] = v7m_pop(env);
    env->regs[14] = v7m_pop(env);
    env->regs[15] = v7m_pop(env);
    xpsr = v7m_pop(env);
    xpsr_write(env, xpsr, 0xfffffdff);
    /* Undo stack alignment.  */
    if (xpsr & 0x200)
        env->regs[13] |= 4;
    /* ??? The exception return type specifies Thread/Handler mode.  However
       this is also implied by the xPSR value. Not sure what to do
       if there is a mismatch.  */
    /* ??? Likewise for mismatches between the CONTROL register and the stack
       pointer.  */
}

static void do_interrupt_v7m(CPUARMState *env)
{
    uint32_t xpsr = xpsr_read(env);
    uint32_t lr;
    uint32_t addr;

    lr = 0xfffffff1;
    if (env->v7m.current_sp)
        lr |= 4;
    if (env->v7m.exception == 0)
        lr |= 8;

    /* For exceptions we just mark as pending on the NVIC, and let that
       handle it.  */
    /* TODO: Need to escalate if the current priority is higher than the
       one we're raising.  */
    switch (env->exception_index) {
    case EXCP_UDEF:
        armv7m_nvic_set_pending(env->nvic, ARMV7M_EXCP_USAGE);
        return;
    case EXCP_SWI:
        env->regs[15] += 2;
        armv7m_nvic_set_pending(env->nvic, ARMV7M_EXCP_SVC);
        return;
    case EXCP_PREFETCH_ABORT:
    case EXCP_DATA_ABORT:
        armv7m_nvic_set_pending(env->nvic, ARMV7M_EXCP_MEM);
        return;
    case EXCP_BKPT:
        if (semihosting_enabled) {
            int nr;
            nr = lduw_code(env->regs[15]) & 0xff;
            if (nr == 0xab) {
                env->regs[15] += 2;
                env->regs[0] = do_arm_semihosting(env);
                return;
            }
        }
        armv7m_nvic_set_pending(env->nvic, ARMV7M_EXCP_DEBUG);
        return;
    case EXCP_IRQ:
        env->v7m.exception = armv7m_nvic_acknowledge_irq(env->nvic);
        break;
    case EXCP_EXCEPTION_EXIT:
        do_v7m_exception_exit(env);
        return;
    default:
        cpu_abort(env, "Unhandled exception 0x%x\n", env->exception_index);
        return; /* Never happens.  Keep compiler happy.  */
    }

    /* Align stack pointer.  */
    /* ??? Should only do this if Configuration Control Register
       STACKALIGN bit is set.  */
    if (env->regs[13] & 4) {
        env->regs[13] -= 4;
        xpsr |= 0x200;
    }
    /* Switch to the handler mode.  */
    v7m_push(env, xpsr);
    v7m_push(env, env->regs[15]);
    v7m_push(env, env->regs[14]);
    v7m_push(env, env->regs[12]);
    v7m_push(env, env->regs[3]);
    v7m_push(env, env->regs[2]);
    v7m_push(env, env->regs[1]);
    v7m_push(env, env->regs[0]);
    switch_v7m_sp(env, 0);
    env->uncached_cpsr &= ~CPSR_IT;
    env->regs[14] = lr;
    addr = ldl_phys(env->v7m.vecbase + env->v7m.exception * 4);
    env->regs[15] = addr & 0xfffffffe;
    env->thumb = addr & 1;
}

/* Handle a CPU exception.  */
void do_interrupt(CPUARMState *env)
{
    uint32_t addr;
    uint32_t mask;
    int new_mode;
    uint32_t offset;

    if (IS_M(env)) {
        do_interrupt_v7m(env);
        return;
    }
    /* TODO: Vectored interrupt controller.  */
    switch (env->exception_index) {
    case EXCP_UDEF:
        new_mode = ARM_CPU_MODE_UND;
        addr = 0x04;
        mask = CPSR_I;
        if (env->thumb)
            offset = 2;
        else
            offset = 4;
        break;
    case EXCP_SWI:
        if (semihosting_enabled) {
            /* Check for semihosting interrupt.  */
            if (env->thumb) {
                mask = lduw_code(env->regs[15] - 2) & 0xff;
            } else {
                mask = ldl_code(env->regs[15] - 4) & 0xffffff;
            }
            /* Only intercept calls from privileged modes, to provide some
               semblance of security.  */
            if (((mask == 0x123456 && !env->thumb)
                    || (mask == 0xab && env->thumb))
                  && (env->uncached_cpsr & CPSR_M) != ARM_CPU_MODE_USR) {
                env->regs[0] = do_arm_semihosting(env);
                return;
            }
        }
        new_mode = ARM_CPU_MODE_SVC;
        addr = 0x08;
        mask = CPSR_I;
        /* The PC already points to the next instruction.  */
        offset = 0;
        break;
    case EXCP_BKPT:
        /* See if this is a semihosting syscall.  */
        if (env->thumb && semihosting_enabled) {
            mask = lduw_code(env->regs[15]) & 0xff;
            if (mask == 0xab
                  && (env->uncached_cpsr & CPSR_M) != ARM_CPU_MODE_USR) {
                env->regs[15] += 2;
                env->regs[0] = do_arm_semihosting(env);
                return;
            }
        }
        /* Fall through to prefetch abort.  */
    case EXCP_PREFETCH_ABORT:
        new_mode = ARM_CPU_MODE_ABT;
        addr = 0x0c;
        mask = CPSR_A | CPSR_I;
        offset = 4;
        break;
    case EXCP_DATA_ABORT:
        new_mode = ARM_CPU_MODE_ABT;
        addr = 0x10;
        mask = CPSR_A | CPSR_I;
        offset = 8;
        break;
    case EXCP_IRQ:
        new_mode = ARM_CPU_MODE_IRQ;
        addr = 0x18;
        /* Disable IRQ and imprecise data aborts.  */
        mask = CPSR_A | CPSR_I;
        offset = 4;
        break;
    case EXCP_FIQ:
        new_mode = ARM_CPU_MODE_FIQ;
        addr = 0x1c;
        /* Disable FIQ, IRQ and imprecise data aborts.  */
        mask = CPSR_A | CPSR_I | CPSR_F;
        offset = 4;
        break;
    case EXCP_SMC:
        if (semihosting_enabled) {
            cpu_abort(env, "SMC handling under semihosting not implemented\n");
            return;
        }
        if ((env->uncached_cpsr & CPSR_M) == ARM_CPU_MODE_SMC) {
            env->cp15.c1_secfg &= ~1;
        }
        offset = env->thumb ? 2 : 0;
        new_mode = ARM_CPU_MODE_SMC;
        addr = 0x08;
        mask = CPSR_A | CPSR_I | CPSR_F;
        break;
    default:
        cpu_abort(env, "Unhandled exception 0x%x\n", env->exception_index);
        return; /* Never happens.  Keep compiler happy.  */
    }
    if (arm_feature(env, ARM_FEATURE_TRUSTZONE)) {
        if (new_mode == ARM_CPU_MODE_SMC ||
            (env->uncached_cpsr & CPSR_M) == ARM_CPU_MODE_SMC) {
            addr += env->cp15.c12_mvbar;
        } else {
            if (env->cp15.c1_sys & (1 << 13)) {
                addr += 0xffff0000;
            } else {
                addr += env->cp15.c12_vbar;
            }
        }
    } else {
        /* High vectors.  */
        if (env->cp15.c1_sys & (1 << 13)) {
            addr += 0xffff0000;
        }
    }
    switch_mode (env, new_mode);
    env->spsr = cpsr_read(env);
    /* Clear IT bits.  */
    env->condexec_bits = 0;
    /* Switch to the new mode, and to the correct instruction set.  */
    env->uncached_cpsr = (env->uncached_cpsr & ~CPSR_M) | new_mode;
    env->uncached_cpsr |= mask;
    env->thumb = (env->cp15.c1_sys & (1 << 30)) != 0;
    env->regs[14] = env->regs[15] + offset;
    env->regs[15] = addr;
    env->interrupt_request |= CPU_INTERRUPT_EXITTB;
}

/* Check section/page access permissions.
   Returns the page protection flags, or zero if the access is not
   permitted.  */
static inline int check_ap(CPUState *env, int ap, int domain, int access_type,
                           int is_user)
{
  int prot_ro;

  if (domain == 3)
    return PAGE_READ | PAGE_WRITE;

  if (access_type == 1)
      prot_ro = 0;
  else
      prot_ro = PAGE_READ;

  switch (ap) {
  case 0:
      if (access_type == 1)
          return 0;
      switch ((env->cp15.c1_sys >> 8) & 3) {
      case 1:
          return is_user ? 0 : PAGE_READ;
      case 2:
          return PAGE_READ;
      default:
          return 0;
      }
  case 1:
      return is_user ? 0 : PAGE_READ | PAGE_WRITE;
  case 2:
      if (is_user)
          return prot_ro;
      else
          return PAGE_READ | PAGE_WRITE;
  case 3:
      return PAGE_READ | PAGE_WRITE;
  case 4: /* Reserved.  */
      return 0;
  case 5:
      return is_user ? 0 : prot_ro;
  case 6:
      return prot_ro;
  case 7:
      if (!arm_feature (env, ARM_FEATURE_V7))
          return 0;
      return prot_ro;
  default:
      abort();
  }
}

static uint32_t get_level1_table_address(CPUState *env, uint32_t address)
{
    uint32_t table;

    if (address & env->cp15.c2_mask)
        table = env->cp15.c2_base1 & 0xffffc000;
    else
        table = env->cp15.c2_base0 & env->cp15.c2_base_mask;

    table |= (address >> 18) & 0x3ffc;
    return table;
}

static int get_phys_addr_v5(CPUState *env, uint32_t address, int access_type,
			    int is_user, uint32_t *phys_ptr, int *prot,
                            target_ulong *page_size)
{
    int code;
    uint32_t table;
    uint32_t desc;
    int type;
    int ap;
    int domain;
    uint32_t phys_addr;

    /* Pagetable walk.  */
    /* Lookup l1 descriptor.  */
    table = get_level1_table_address(env, address);
    desc = ldl_phys(table);
    type = (desc & 3);
    domain = (env->cp15.c3 >> ((desc >> 4) & 0x1e)) & 3;
    if (type == 0) {
        /* Section translation fault.  */
        code = 5;
        goto do_fault;
    }
    if (domain == 0 || domain == 2) {
        if (type == 2)
            code = 9; /* Section domain fault.  */
        else
            code = 11; /* Page domain fault.  */
        goto do_fault;
    }
    if (type == 2) {
        /* 1Mb section.  */
        phys_addr = (desc & 0xfff00000) | (address & 0x000fffff);
        ap = (desc >> 10) & 3;
        code = 13;
        *page_size = 1024 * 1024;
    } else {
        /* Lookup l2 entry.  */
	if (type == 1) {
	    /* Coarse pagetable.  */
	    table = (desc & 0xfffffc00) | ((address >> 10) & 0x3fc);
	} else {
	    /* Fine pagetable.  */
	    table = (desc & 0xfffff000) | ((address >> 8) & 0xffc);
	}
        desc = ldl_phys(table);
        switch (desc & 3) {
        case 0: /* Page translation fault.  */
            code = 7;
            goto do_fault;
        case 1: /* 64k page.  */
            phys_addr = (desc & 0xffff0000) | (address & 0xffff);
            ap = (desc >> (4 + ((address >> 13) & 6))) & 3;
            *page_size = 0x10000;
            break;
        case 2: /* 4k page.  */
            phys_addr = (desc & 0xfffff000) | (address & 0xfff);
            ap = (desc >> (4 + ((address >> 13) & 6))) & 3;
            *page_size = 0x1000;
            break;
        case 3: /* 1k page.  */
	    if (type == 1) {
		if (arm_feature(env, ARM_FEATURE_XSCALE)) {
		    phys_addr = (desc & 0xfffff000) | (address & 0xfff);
		} else {
		    /* Page translation fault.  */
		    code = 7;
		    goto do_fault;
		}
	    } else {
		phys_addr = (desc & 0xfffffc00) | (address & 0x3ff);
	    }
            ap = (desc >> 4) & 3;
            *page_size = 0x400;
            break;
        default:
            /* Never happens, but compiler isn't smart enough to tell.  */
            abort();
        }
        code = 15;
    }
    *prot = check_ap(env, ap, domain, access_type, is_user);
    if (!*prot) {
        /* Access permission fault.  */
        goto do_fault;
    }
    *prot |= PAGE_EXEC;
    *phys_ptr = phys_addr;
    return 0;
do_fault:
    return code | (domain << 4);
}

static int get_phys_addr_v6(CPUState *env, uint32_t address, int access_type,
			    int is_user, uint32_t *phys_ptr, int *prot,
                            target_ulong *page_size)
{
    int code;
    uint32_t table;
    uint32_t desc;
    uint32_t xn;
    int type;
    int ap;
    int domain;
    uint32_t phys_addr;

    /* Pagetable walk.  */
    /* Lookup l1 descriptor.  */
    table = get_level1_table_address(env, address);
    desc = ldl_phys(table);
    type = (desc & 3);
    if (type == 0 || type == 3) {
        /* Section translation fault.  */
        code = 5;
        domain = 0;
        goto do_fault;
    } else if (type == 2 && (desc & (1 << 18))) {
        /* Supersection.  */
        domain = 0;
    } else {
        /* Section or page.  */
        domain = (desc >> 4) & 0x1e;
    }
    domain = (env->cp15.c3 >> domain) & 3;
    if (domain == 0 || domain == 2) {
        if (type == 2)
            code = 9; /* Section domain fault.  */
        else
            code = 11; /* Page domain fault.  */
        goto do_fault;
    }
    if (type == 2) {
        if (desc & (1 << 18)) {
            /* Supersection.  */
            phys_addr = (desc & 0xff000000) | (address & 0x00ffffff);
            *page_size = 0x1000000;
        } else {
            /* Section.  */
            phys_addr = (desc & 0xfff00000) | (address & 0x000fffff);
            *page_size = 0x100000;
        }
        ap = ((desc >> 10) & 3) | ((desc >> 13) & 4);
        xn = desc & (1 << 4);
        code = 13;
    } else {
        /* Lookup l2 entry.  */
        table = (desc & 0xfffffc00) | ((address >> 10) & 0x3fc);
        desc = ldl_phys(table);
        ap = ((desc >> 4) & 3) | ((desc >> 7) & 4);
        switch (desc & 3) {
        case 0: /* Page translation fault.  */
            code = 7;
            goto do_fault;
        case 1: /* 64k page.  */
            phys_addr = (desc & 0xffff0000) | (address & 0xffff);
            xn = desc & (1 << 15);
            *page_size = 0x10000;
            break;
        case 2: case 3: /* 4k page.  */
            phys_addr = (desc & 0xfffff000) | (address & 0xfff);
            xn = desc & 1;
            *page_size = 0x1000;
            break;
        default:
            /* Never happens, but compiler isn't smart enough to tell.  */
            abort();
        }
        code = 15;
    }
    if (domain == 3) {
        *prot = PAGE_READ | PAGE_WRITE | PAGE_EXEC;
    } else {
        if (xn && access_type == 2)
            goto do_fault;

        /* The simplified model uses AP[0] as an access control bit.  */
        if ((env->cp15.c1_sys & (1 << 29)) && (ap & 1) == 0) {
            /* Access flag fault.  */
            code = (code == 15) ? 6 : 3;
            goto do_fault;
        }
        *prot = check_ap(env, ap, domain, access_type, is_user);
        if (!*prot) {
            /* Access permission fault.  */
            goto do_fault;
        }
        if (!xn) {
            *prot |= PAGE_EXEC;
        }
    }
    *phys_ptr = phys_addr;
    return 0;
do_fault:
    return code | (domain << 4);
}

static int get_phys_addr_mpu(CPUState *env, uint32_t address, int access_type,
			     int is_user, uint32_t *phys_ptr, int *prot)
{
    int n;
    uint32_t mask;
    uint32_t base;

    *phys_ptr = address;
    for (n = 7; n >= 0; n--) {
	base = env->cp15.c6_region[n];
	if ((base & 1) == 0)
	    continue;
	mask = 1 << ((base >> 1) & 0x1f);
	/* Keep this shift separate from the above to avoid an
	   (undefined) << 32.  */
	mask = (mask << 1) - 1;
	if (((base ^ address) & ~mask) == 0)
	    break;
    }
    if (n < 0)
	return 2;

    if (access_type == 2) {
	mask = env->cp15.c5_insn;
    } else {
	mask = env->cp15.c5_data;
    }
    mask = (mask >> (n * 4)) & 0xf;
    switch (mask) {
    case 0:
	return 1;
    case 1:
	if (is_user)
	  return 1;
	*prot = PAGE_READ | PAGE_WRITE;
	break;
    case 2:
	*prot = PAGE_READ;
	if (!is_user)
	    *prot |= PAGE_WRITE;
	break;
    case 3:
	*prot = PAGE_READ | PAGE_WRITE;
	break;
    case 5:
	if (is_user)
	    return 1;
	*prot = PAGE_READ;
	break;
    case 6:
	*prot = PAGE_READ;
	break;
    default:
	/* Bad permission.  */
	return 1;
    }
    *prot |= PAGE_EXEC;
    return 0;
}

static inline int get_phys_addr(CPUState *env, uint32_t address,
                                int access_type, int is_user,
                                uint32_t *phys_ptr, int *prot,
                                target_ulong *page_size)
{
    /* Fast Context Switch Extension.  */
    if (address < 0x02000000)
        address += env->cp15.c13_fcse;

    if ((env->cp15.c1_sys & 1) == 0) {
        /* MMU/MPU disabled.  */
        *phys_ptr = address;
        *prot = PAGE_READ | PAGE_WRITE | PAGE_EXEC;
        *page_size = TARGET_PAGE_SIZE;
        return 0;
    } else if (arm_feature(env, ARM_FEATURE_MPU)) {
        *page_size = TARGET_PAGE_SIZE;
	return get_phys_addr_mpu(env, address, access_type, is_user, phys_ptr,
				 prot);
    } else if (env->cp15.c1_sys & (1 << 23)) {
        return get_phys_addr_v6(env, address, access_type, is_user, phys_ptr,
                                prot, page_size);
    } else {
        return get_phys_addr_v5(env, address, access_type, is_user, phys_ptr,
                                prot, page_size);
    }
}

int cpu_arm_handle_mmu_fault (CPUState *env, target_ulong address,
                              int access_type, int mmu_idx, int is_softmmu)
{
    uint32_t phys_addr;
    target_ulong page_size;
    int prot;
    int ret, is_user;

    is_user = mmu_idx == MMU_USER_IDX;
    ret = get_phys_addr(env, address, access_type, is_user, &phys_addr, &prot,
                        &page_size);
    if (ret == 0) {
        /* Map a single [sub]page.  */
        phys_addr &= ~(uint32_t)0x3ff;
        address &= ~(uint32_t)0x3ff;
        tlb_set_page (env, address, phys_addr, prot, mmu_idx, page_size);
        return 0;
    }

    if (access_type == 2) {
        env->cp15.c5_insn = ret;
        env->cp15.c6_insn = address;
        env->exception_index = EXCP_PREFETCH_ABORT;
    } else {
        env->cp15.c5_data = ret;
        if (access_type == 1 && arm_feature(env, ARM_FEATURE_V6))
            env->cp15.c5_data |= (1 << 11);
        env->cp15.c6_data = address;
        env->exception_index = EXCP_DATA_ABORT;
    }
    return 1;
}

target_phys_addr_t cpu_get_phys_page_debug(CPUState *env, target_ulong addr)
{
    uint32_t phys_addr;
    target_ulong page_size;
    int prot;
    int ret;

    ret = get_phys_addr(env, addr, 0, 0, &phys_addr, &prot, &page_size);

    if (ret != 0)
        return -1;

    return phys_addr;
}

/* Return basic MPU access permission bits.  */
static uint32_t simple_mpu_ap_bits(uint32_t val)
{
    uint32_t ret;
    uint32_t mask;
    int i;
    ret = 0;
    mask = 3;
    for (i = 0; i < 16; i += 2) {
        ret |= (val >> i) & mask;
        mask <<= 2;
    }
    return ret;
}

/* Pad basic MPU access permission bits to extended format.  */
static uint32_t extended_mpu_ap_bits(uint32_t val)
{
    uint32_t ret;
    uint32_t mask;
    int i;
    ret = 0;
    mask = 3;
    for (i = 0; i < 16; i += 2) {
        ret |= (val & mask) << i;
        mask <<= 2;
    }
    return ret;
}

void HELPER(set_cp15)(CPUState *env, uint32_t insn, uint32_t val)
{
    int op1;
    int op2;
    int crm;

    op1 = (insn >> 21) & 7;
    op2 = (insn >> 5) & 7;
    crm = insn & 0xf;
    switch ((insn >> 16) & 0xf) {
    case 0:
        /* ID codes.  */
        if (arm_feature(env, ARM_FEATURE_XSCALE))
            break;
        if (arm_feature(env, ARM_FEATURE_OMAPCP))
            break;
        if (arm_feature(env, ARM_FEATURE_V7)
                && op1 == 2 && crm == 0 && op2 == 0) {
            env->cp15.c0_cssel = val & 0xf;
            break;
        }
        goto bad_reg;
    case 1: /* System configuration.  */
        switch (crm) {
        case 0:
            if (arm_feature(env, ARM_FEATURE_OMAPCP))
                op2 = 0;
            switch (op2) {
            case 0:
                if (!arm_feature(env, ARM_FEATURE_XSCALE))
                    env->cp15.c1_sys = val;
                /* ??? Lots of these bits are not implemented.  */
                /* This may enable/disable the MMU, so do a TLB flush.  */
                tlb_flush(env, 1);
                break;
            case 1: /* Auxiliary cotrol register.  */
                if (arm_feature(env, ARM_FEATURE_XSCALE)) {
                    env->cp15.c1_xscaleauxcr = val;
                    break;
                }
                /* Not implemented.  */
                break;
            case 2:
                if (arm_feature(env, ARM_FEATURE_XSCALE))
                    goto bad_reg;
                if (env->cp15.c1_coproc != val) {
                    env->cp15.c1_coproc = val;
                    /* ??? Is this safe when called from within a TB?  */
                    tb_flush(env);
                }
                break;
            default:
                goto bad_reg;
            }
            break;
        case 1:
            if (!arm_feature(env, ARM_FEATURE_TRUSTZONE)
                || (env->uncached_cpsr & CPSR_M) == ARM_CPU_MODE_USR)
                goto bad_reg;
            switch (op2) {
            case 0: /* Secure configuration register. */
                if (env->cp15.c1_secfg & 1)
                    goto bad_reg;
                env->cp15.c1_secfg = val;
                break;
            case 1: /* Secure debug enable register. */
                if (env->cp15.c1_secfg & 1)
                    goto bad_reg;
                env->cp15.c1_sedbg = val;
                break;
            case 2: /* Nonsecure access control register. */
                if (env->cp15.c1_secfg & 1)
                    goto bad_reg;
                env->cp15.c1_nseac = val;
                break;
            default:
                goto bad_reg;
            }
            break;
        default:
            goto bad_reg;
        }
        break;
    case 2: /* MMU Page table control / MPU cache control.  */
        if (arm_feature(env, ARM_FEATURE_MPU)) {
            switch (op2) {
            case 0:
                env->cp15.c2_data = val;
                break;
            case 1:
                env->cp15.c2_insn = val;
                break;
            default:
                goto bad_reg;
            }
        } else {
            switch (op2) {
            case 0:
                env->cp15.c2_base0 = val;
                break;
            case 1:
                env->cp15.c2_base1 = val;
                break;
            case 2:
                val &= 7;
                env->cp15.c2_control = val;
                env->cp15.c2_mask = ~(((uint32_t)0xffffffffu) >> val);
                env->cp15.c2_base_mask = ~((uint32_t)0x3fffu >> val);
                break;
            default:
                goto bad_reg;
            }
        }
        break;
    case 3: /* MMU Domain access control / MPU write buffer control.  */
        env->cp15.c3 = val;
        tlb_flush(env, 1); /* Flush TLB as domain not tracked in TLB */
        break;
    case 4: /* Reserved.  */
        goto bad_reg;
    case 5: /* MMU Fault status / MPU access permission.  */
        if (arm_feature(env, ARM_FEATURE_OMAPCP))
            op2 = 0;
        switch (op2) {
        case 0:
            if (arm_feature(env, ARM_FEATURE_MPU))
                val = extended_mpu_ap_bits(val);
            env->cp15.c5_data = val;
            break;
        case 1:
            if (arm_feature(env, ARM_FEATURE_MPU))
                val = extended_mpu_ap_bits(val);
            env->cp15.c5_insn = val;
            break;
        case 2:
            if (!arm_feature(env, ARM_FEATURE_MPU))
                goto bad_reg;
            env->cp15.c5_data = val;
            break;
        case 3:
            if (!arm_feature(env, ARM_FEATURE_MPU))
                goto bad_reg;
            env->cp15.c5_insn = val;
            break;
        default:
            goto bad_reg;
        }
        break;
    case 6: /* MMU Fault address / MPU base/size.  */
        if (arm_feature(env, ARM_FEATURE_MPU)) {
            if (crm >= 8)
                goto bad_reg;
            env->cp15.c6_region[crm] = val;
        } else {
            if (arm_feature(env, ARM_FEATURE_OMAPCP))
                op2 = 0;
            switch (op2) {
            case 0:
                env->cp15.c6_data = val;
                break;
            case 1: /* ??? This is WFAR on armv6 */
            case 2:
                env->cp15.c6_insn = val;
                break;
            default:
                goto bad_reg;
            }
        }
        break;
    case 7: /* Cache control.  */
        env->cp15.c15_i_max = 0x000;
        env->cp15.c15_i_min = 0xff0;
        if (op1 != 0) {
            goto bad_reg;
        }
        /* No cache, so nothing to do except VA->PA translations. */
        if (arm_feature(env, ARM_FEATURE_V6K)) {
            switch (crm) {
            case 4:
                if (arm_feature(env, ARM_FEATURE_V7)) {
                    env->cp15.c7_par = val & 0xfffff6ff;
                } else {
                    env->cp15.c7_par = val & 0xfffff1ff;
                }
                break;
            case 8: {
                uint32_t phys_addr;
                target_ulong page_size;
                int prot;
                int ret, is_user = op2 & 2;
                int access_type = op2 & 1;

                if (op2 & 4) {
                    /* Other states are only available with TrustZone */
                    goto bad_reg;
                }
                ret = get_phys_addr(env, val, access_type, is_user,
                                    &phys_addr, &prot, &page_size);
                if (ret == 0) {
                    /* We do not set any attribute bits in the PAR */
                    if (page_size == (1 << 24)
                        && arm_feature(env, ARM_FEATURE_V7)) {
                        env->cp15.c7_par = (phys_addr & 0xff000000) | 1 << 1;
                    } else {
                        env->cp15.c7_par = phys_addr & 0xfffff000;
                    }
                } else {
                    env->cp15.c7_par = ((ret & (10 << 1)) >> 5) |
                                       ((ret & (12 << 1)) >> 6) |
                                       ((ret & 0xf) << 1) | 1;
                }
                break;
            }
            }
        }
        break;
    case 8: /* MMU TLB control.  */
        switch (op2) {
        case 0: /* Invalidate all.  */
            tlb_flush(env, 0);
            break;
        case 1: /* Invalidate single TLB entry.  */
            tlb_flush_page(env, val & TARGET_PAGE_MASK);
            break;
        case 2: /* Invalidate on ASID.  */
            tlb_flush(env, val == 0);
            break;
        case 3: /* Invalidate single entry on MVA.  */
            /* ??? This is like case 1, but ignores ASID.  */
            tlb_flush(env, 1);
            break;
        default:
            goto bad_reg;
        }
        break;
    case 9:
        if (arm_feature(env, ARM_FEATURE_OMAPCP))
            break;
        switch (crm) {
        case 0: /* Cache lockdown.  */
            switch (op1) {
            case 0: /* L1 cache.  */
                switch (op2) {
                case 0:
                    env->cp15.c9_data = val;
                    break;
                case 1:
                    env->cp15.c9_insn = val;
                    break;
                default:
                    goto bad_reg;
                }
                break;
            case 1: /* L2 cache.  */
                switch (op2) {
                case 0: /* L2 cache lockdown */
                case 2: /* L2 cache auxiliary control */
                    /* ignore */
                    break;
                default:
                    goto bad_reg;
                }
                break;
            default:
                goto bad_reg;
            }
            break;
        case 1: /* TCM memory region registers.  */
        case 2:
            /* Not implemented.  */
            goto bad_reg;
        case 12: /* performance monitor control */
            if (arm_feature(env, ARM_FEATURE_V7)) {
                switch (op2) {
                case 0: /* performance monitor control */
                    env->cp15.c9_pmcr_data = val;
                    break;
                case 1: /* count enable set */
                case 2: /* count enable clear */
                case 3: /* overflow flag status */
                case 4: /* software increment */
                case 5: /* performance counter selection */
                    /* not implemented */
                    goto bad_reg;
                default:
                    goto bad_reg;
                }
            } else {
                goto bad_reg;
            }
            break;
        case 13: /* performance counters */
            if (arm_feature(env, ARM_FEATURE_V7)) {
                switch (op2) {
                case 0: /* cycle count */
                case 1: /* event selection */
                case 2: /* performance monitor count */
                    /* not implemented */
                    goto bad_reg;
                default:
                    goto bad_reg;
                }
            } else {
                goto bad_reg;
            }
            break;
        case 14: /* performance monitor control */
            if (arm_feature(env, ARM_FEATURE_V7)) {
                switch (op2) {
                case 0: /* user enable */
                    if ((env->uncached_cpsr & CPSR_M) == ARM_CPU_MODE_USR) {
                        goto bad_reg;
                    }
                    env->cp15.c9_useren = val & 1;
                    break;
                case 1: /* interrupt enable set */
                    if ((env->uncached_cpsr & CPSR_M) == ARM_CPU_MODE_USR) {
                        goto bad_reg;
                    }
                    env->cp15.c9_inten |= val & 0xf;
                    break;
                case 2: /* interrupt enable clear */
                    if ((env->uncached_cpsr & CPSR_M) == ARM_CPU_MODE_USR) {
                        goto bad_reg;
                    }
                    env->cp15.c9_inten &= ~(val & 0xf);
                    break;
                default:
                    goto bad_reg;
                }
            } else {
                goto bad_reg;
            }
            break;
        default:
            goto bad_reg;
        }
        break;
    case 10: /* MMU TLB lockdown.  */
        /* ??? TLB lockdown not implemented.  */
        break;
    case 12: /* Reserved.  */
        if (!op1 && !crm) {
            switch (op2) {
            case 0:
                if (!arm_feature(env, ARM_FEATURE_TRUSTZONE)) {
                    goto bad_reg;
                }
                env->cp15.c12_vbar = val & ~0x1f;
                break;
            case 1:
                if (!arm_feature(env, ARM_FEATURE_TRUSTZONE)) {
                    goto bad_reg;
                }
                if (!(env->cp15.c1_secfg & 1)) {
                    env->cp15.c12_mvbar = val & ~0x1f;
                }
                break;
            default:
                goto bad_reg;
            }
            break;
        }
        goto bad_reg;
    case 13: /* Process ID.  */
        switch (op2) {
        case 0:
            /* Unlike real hardware the qemu TLB uses virtual addresses,
               not modified virtual addresses, so this causes a TLB flush.
             */
            if (env->cp15.c13_fcse != val)
              tlb_flush(env, 1);
            env->cp15.c13_fcse = val;
            break;
        case 1:
            /* This changes the ASID, so do a TLB flush.  */
            if (env->cp15.c13_context != val
                && !arm_feature(env, ARM_FEATURE_MPU))
              tlb_flush(env, 0);
            env->cp15.c13_context = val;
            break;
        default:
            goto bad_reg;
        }
        break;
    case 14: /* Reserved.  */
        goto bad_reg;
    case 15: /* Implementation specific.  */
        if (arm_feature(env, ARM_FEATURE_XSCALE)) {
            if (op2 == 0 && crm == 1) {
                if (env->cp15.c15_cpar != (val & 0x3fff)) {
                    /* Changes cp0 to cp13 behavior, so needs a TB flush.  */
                    tb_flush(env);
                    env->cp15.c15_cpar = val & 0x3fff;
                }
                break;
            }
            goto bad_reg;
        }
        if (arm_feature(env, ARM_FEATURE_OMAPCP)) {
            switch (crm) {
            case 0:
                break;
            case 1: /* Set TI925T configuration.  */
                env->cp15.c15_ticonfig = val & 0xe7;
                env->cp15.c0_cpuid = (val & (1 << 5)) ? /* OS_TYPE bit */
                        ARM_CPUID_TI915T : ARM_CPUID_TI925T;
                break;
            case 2: /* Set I_max.  */
                env->cp15.c15_i_max = val;
                break;
            case 3: /* Set I_min.  */
                env->cp15.c15_i_min = val;
                break;
            case 4: /* Set thread-ID.  */
                env->cp15.c15_threadid = val & 0xffff;
                break;
            case 8: /* Wait-for-interrupt (deprecated).  */
                cpu_interrupt(env, CPU_INTERRUPT_HALT);
                break;
            default:
                goto bad_reg;
            }
        }
        break;
    }
    return;
bad_reg:
    /* ??? For debugging only.  Should raise illegal instruction exception.  */
    cpu_abort(env, "Unimplemented cp15 register write (c%d, c%d, {%d, %d})\n",
              (insn >> 16) & 0xf, crm, op1, op2);
}

uint32_t HELPER(get_cp15)(CPUState *env, uint32_t insn)
{
    int op1;
    int op2;
    int crm;

    op1 = (insn >> 21) & 7;
    op2 = (insn >> 5) & 7;
    crm = insn & 0xf;
    switch ((insn >> 16) & 0xf) {
    case 0: /* ID codes.  */
        switch (op1) {
        case 0:
            switch (crm) {
            case 0:
                switch (op2) {
                case 0: /* Device ID.  */
                    return env->cp15.c0_cpuid;
                case 1: /* Cache Type.  */
                    return env->cp15.c0_cachetype;
                case 2: /* TCM status.  */
                    return 0;
                case 3: /* TLB type register.  */
                    return 0; /* No lockable TLB entries.  */
                case 5: /* MPIDR */
                    /* The MPIDR was standardised in v7; prior to
                     * this it was implemented only in the 11MPCore.
                     * For all other pre-v7 cores it does not exist.
                     */
                    if (arm_feature(env, ARM_FEATURE_V7) ||
                        ARM_CPUID(env) == ARM_CPUID_ARM11MPCORE) {
                        int mpidr = env->cpu_index;
                        /* We don't support setting cluster ID ([8..11])
                         * so these bits always RAZ.
                         */
                        if (arm_feature(env, ARM_FEATURE_V7MP)) {
                            mpidr |= (1 << 31);
                            /* Cores which are uniprocessor (non-coherent)
                             * but still implement the MP extensions set
                             * bit 30. (For instance, A9UP.) However we do
                             * not currently model any of those cores.
                             */
                        }
                        return mpidr;
                    }
                    /* otherwise fall through to the unimplemented-reg case */
                default:
                    goto bad_reg;
                }
            case 1:
                if (!arm_feature(env, ARM_FEATURE_V6))
                    goto bad_reg;
                return env->cp15.c0_c1[op2];
            case 2:
                if (!arm_feature(env, ARM_FEATURE_V6))
                    goto bad_reg;
                return env->cp15.c0_c2[op2];
            case 3: case 4: case 5: case 6: case 7:
                return 0;
            default:
                goto bad_reg;
            }
            break;
        case 1:
            /* These registers aren't documented on arm11 cores.  However
               Linux looks at them anyway.  */
            if (!arm_feature(env, ARM_FEATURE_V6))
                goto bad_reg;
            if (crm != 0)
                goto bad_reg;
            if (!arm_feature(env, ARM_FEATURE_V7))
                return 0;

            switch (op2) {
            case 0:
                return env->cp15.c0_ccsid[env->cp15.c0_cssel];
            case 1:
                return env->cp15.c0_clid;
            case 7:
                return 0;
            }
            goto bad_reg;
        case 2:
            if (op2 != 0 || crm != 0)
                goto bad_reg;
            return env->cp15.c0_cssel;
        default:
            goto bad_reg;
        }
        break;
    case 1: /* System configuration.  */
        switch (crm) {
        case 0:
            if (arm_feature(env, ARM_FEATURE_OMAPCP))
                op2 = 0;
            switch (op2) {
            case 0: /* Control register.  */
                return env->cp15.c1_sys;
            case 1: /* Auxiliary control register.  */
                if (arm_feature(env, ARM_FEATURE_XSCALE))
                    return env->cp15.c1_xscaleauxcr;
                if (!arm_feature(env, ARM_FEATURE_AUXCR))
                    goto bad_reg;
                switch (ARM_CPUID(env)) {
                case ARM_CPUID_ARM1026:
                    return 1;
                case ARM_CPUID_ARM1136:
                case ARM_CPUID_ARM1136_R2:
                    return 7;
                case ARM_CPUID_ARM11MPCORE:
                    return 1;
                case ARM_CPUID_CORTEXA8:
                case ARM_CPUID_CORTEXA8_R2:
                    return 2;
                case ARM_CPUID_CORTEXA9:
                    return 0;
                default:
                    goto bad_reg;
                }
                break;
            case 2: /* Coprocessor access register.  */
                if (arm_feature(env, ARM_FEATURE_XSCALE))
                    goto bad_reg;
                return env->cp15.c1_coproc;
            default:
                goto bad_reg;
            }
            break;
        case 1:
            if (!arm_feature(env, ARM_FEATURE_TRUSTZONE)
                || (env->uncached_cpsr & CPSR_M) == ARM_CPU_MODE_USR)
                goto bad_reg;
            switch (op2) {
            case 0: /* Secure configuration register. */
                if (env->cp15.c1_secfg & 1)
                    goto bad_reg;
                return env->cp15.c1_secfg;
            case 1: /* Secure debug enable register. */
                if (env->cp15.c1_secfg & 1)
                    goto bad_reg;
                return env->cp15.c1_sedbg;
            case 2: /* Nonsecure access control register. */
                return env->cp15.c1_nseac;
            default:
                goto bad_reg;
            }
            break;
        default:
            goto bad_reg;
        }
        break;
    case 2: /* MMU Page table control / MPU cache control.  */
        if (arm_feature(env, ARM_FEATURE_MPU)) {
            switch (op2) {
            case 0:
                return env->cp15.c2_data;
                break;
            case 1:
                return env->cp15.c2_insn;
                break;
            default:
                goto bad_reg;
            }
        } else {
            switch (op2) {
            case 0:
                return env->cp15.c2_base0;
            case 1:
                return env->cp15.c2_base1;
            case 2:
                return env->cp15.c2_control;
            default:
                goto bad_reg;
            }
        }
    case 3: /* MMU Domain access control / MPU write buffer control.  */
        return env->cp15.c3;
    case 4: /* Reserved.  */
        goto bad_reg;
    case 5: /* MMU Fault status / MPU access permission.  */
        if (arm_feature(env, ARM_FEATURE_OMAPCP))
            op2 = 0;
        switch (op2) {
        case 0:
            if (arm_feature(env, ARM_FEATURE_MPU))
                return simple_mpu_ap_bits(env->cp15.c5_data);
            return env->cp15.c5_data;
        case 1:
            if (arm_feature(env, ARM_FEATURE_MPU))
                return simple_mpu_ap_bits(env->cp15.c5_data);
            return env->cp15.c5_insn;
        case 2:
            if (!arm_feature(env, ARM_FEATURE_MPU))
                goto bad_reg;
            return env->cp15.c5_data;
        case 3:
            if (!arm_feature(env, ARM_FEATURE_MPU))
                goto bad_reg;
            return env->cp15.c5_insn;
        default:
            goto bad_reg;
        }
    case 6: /* MMU Fault address.  */
        if (arm_feature(env, ARM_FEATURE_MPU)) {
            if (crm >= 8)
                goto bad_reg;
            return env->cp15.c6_region[crm];
        } else {
            if (arm_feature(env, ARM_FEATURE_OMAPCP))
                op2 = 0;
            switch (op2) {
            case 0:
                return env->cp15.c6_data;
            case 1:
                if (arm_feature(env, ARM_FEATURE_V6)) {
                    /* Watchpoint Fault Adrress.  */
                    return 0; /* Not implemented.  */
                }
                /* Instruction Fault Adrress.  */
                /* Arm9 doesn't have an IFAR, but implementing it anyway
                   shouldn't do any harm.  */
                return env->cp15.c6_insn;
            case 2:
                if (arm_feature(env, ARM_FEATURE_V6)) {
                    /* Instruction Fault Adrress.  */
                    return env->cp15.c6_insn;
                }
                goto bad_reg;
            default:
                goto bad_reg;
            }
        }
    case 7: /* Cache control.  */
<<<<<<< HEAD
        if (((insn >> 12) & 0xf) == 0xf) /* clear ZF only if destination is r15 */
            env->ZF = 0;
=======
        if (crm == 4 && op1 == 0 && op2 == 0) {
            return env->cp15.c7_par;
        }
        /* FIXME: Should only clear Z flag if destination is r15.  */
        env->ZF = 0;
>>>>>>> cc015e9a
        return 0;
    case 8: /* MMU TLB control.  */
        goto bad_reg;
    case 9: /* Cache lockdown.  */
        switch (op1) {
        case 0:
            if (arm_feature(env, ARM_FEATURE_OMAPCP))
                return 0;
            switch (crm) {
            case 0: /* L1 cache */
                switch (op2) {
                case 0:
                    return env->cp15.c9_data;
                case 1:
                    return env->cp15.c9_insn;
                default:
                    goto bad_reg;
                }
                break;
            case 12:
                switch (op2) {
                case 0:
                    return env->cp15.c9_pmcr_data;
                default:
                    goto bad_reg;
                }
                break;
            case 14: /* performance monitor control */
                if (arm_feature(env, ARM_FEATURE_V7)) {
                    switch (op2) {
                    case 0: /* user enable */
                        return env->cp15.c9_useren;
                    case 1: /* interrupt enable set */
                    case 2: /* interrupt enable clear */
                        if ((env->uncached_cpsr & CPSR_M) == ARM_CPU_MODE_USR) {
                            goto bad_reg;
                        }
                        return env->cp15.c9_inten;
                    default:
                        goto bad_reg;
                    }
                } else {
                    goto bad_reg;
                }
                break;
            default:
                goto bad_reg;
            }
            break;
        case 1: /* L2 cache */
            if (crm != 0)
                goto bad_reg;
            /* L2 Lockdown and Auxiliary control.  */
            return 0;
        default:
            goto bad_reg;
        }
    case 10: /* MMU TLB lockdown.  */
        /* ??? TLB lockdown not implemented.  */
        return 0;
    case 11: /* TCM DMA control.  */
    case 12: /* Reserved.  */
        if (!op1 && !crm) {
            switch (op2) {
            case 0: /* secure or nonsecure vector base address */
                if (arm_feature(env, ARM_FEATURE_TRUSTZONE)) {
                    return env->cp15.c12_vbar;
                }
                break;
            case 1: /* monitor vector base address */
                if (arm_feature(env, ARM_FEATURE_TRUSTZONE)) {
                    return env->cp15.c12_mvbar;
                }
                break;
            default:
                break;
            }
        }
        goto bad_reg;
    case 13: /* Process ID.  */
        switch (op2) {
        case 0:
            return env->cp15.c13_fcse;
        case 1:
            return env->cp15.c13_context;
        default:
            goto bad_reg;
        }
    case 14: /* Reserved.  */
        goto bad_reg;
    case 15: /* Implementation specific.  */
        if (arm_feature(env, ARM_FEATURE_XSCALE)) {
            if (op2 == 0 && crm == 1)
                return env->cp15.c15_cpar;

            goto bad_reg;
        }
        if (arm_feature(env, ARM_FEATURE_OMAPCP)) {
            switch (crm) {
            case 0:
                return 0;
            case 1: /* Read TI925T configuration.  */
                return env->cp15.c15_ticonfig;
            case 2: /* Read I_max.  */
                return env->cp15.c15_i_max;
            case 3: /* Read I_min.  */
                return env->cp15.c15_i_min;
            case 4: /* Read thread-ID.  */
                return env->cp15.c15_threadid;
            case 8: /* TI925T_status */
                return 0;
            }
            /* TODO: Peripheral port remap register:
             * On OMAP2 mcr p15, 0, rn, c15, c2, 4 sets up the interrupt
             * controller base address at $rn & ~0xfff and map size of
             * 0x200 << ($rn & 0xfff), when MMU is off.  */
            goto bad_reg;
        }
        return 0;
    }
bad_reg:
    /* ??? For debugging only.  Should raise illegal instruction exception.  */
    cpu_abort(env, "Unimplemented cp15 register read (c%d, c%d, {%d, %d})\n",
              (insn >> 16) & 0xf, crm, op1, op2);
    return 0;
}

void HELPER(set_r13_banked)(CPUState *env, uint32_t mode, uint32_t val)
{
    if ((env->uncached_cpsr & CPSR_M) == mode) {
        env->regs[13] = val;
    } else {
        env->banked_r13[bank_number(mode)] = val;
    }
}

uint32_t HELPER(get_r13_banked)(CPUState *env, uint32_t mode)
{
    if ((env->uncached_cpsr & CPSR_M) == mode) {
        return env->regs[13];
    } else {
        return env->banked_r13[bank_number(mode)];
    }
}

uint32_t HELPER(v7m_mrs)(CPUState *env, uint32_t reg)
{
    switch (reg) {
    case 0: /* APSR */
        return xpsr_read(env) & 0xf8000000;
    case 1: /* IAPSR */
        return xpsr_read(env) & 0xf80001ff;
    case 2: /* EAPSR */
        return xpsr_read(env) & 0xff00fc00;
    case 3: /* xPSR */
        return xpsr_read(env) & 0xff00fdff;
    case 5: /* IPSR */
        return xpsr_read(env) & 0x000001ff;
    case 6: /* EPSR */
        return xpsr_read(env) & 0x0700fc00;
    case 7: /* IEPSR */
        return xpsr_read(env) & 0x0700edff;
    case 8: /* MSP */
        return env->v7m.current_sp ? env->v7m.other_sp : env->regs[13];
    case 9: /* PSP */
        return env->v7m.current_sp ? env->regs[13] : env->v7m.other_sp;
    case 16: /* PRIMASK */
        return (env->uncached_cpsr & CPSR_I) != 0;
    case 17: /* FAULTMASK */
        return (env->uncached_cpsr & CPSR_F) != 0;
    case 18: /* BASEPRI */
    case 19: /* BASEPRI_MAX */
        return env->v7m.basepri;
    case 20: /* CONTROL */
        return env->v7m.control;
    default:
        /* ??? For debugging only.  */
        cpu_abort(env, "Unimplemented system register read (%d)\n", reg);
        return 0;
    }
}

void HELPER(v7m_msr)(CPUState *env, uint32_t reg, uint32_t val)
{
    switch (reg) {
    case 0: /* APSR */
        xpsr_write(env, val, 0xf8000000);
        break;
    case 1: /* IAPSR */
        xpsr_write(env, val, 0xf8000000);
        break;
    case 2: /* EAPSR */
        xpsr_write(env, val, 0xfe00fc00);
        break;
    case 3: /* xPSR */
        xpsr_write(env, val, 0xfe00fc00);
        break;
    case 5: /* IPSR */
        /* IPSR bits are readonly.  */
        break;
    case 6: /* EPSR */
        xpsr_write(env, val, 0x0600fc00);
        break;
    case 7: /* IEPSR */
        xpsr_write(env, val, 0x0600fc00);
        break;
    case 8: /* MSP */
        if (env->v7m.current_sp)
            env->v7m.other_sp = val;
        else
            env->regs[13] = val;
        break;
    case 9: /* PSP */
        if (env->v7m.current_sp)
            env->regs[13] = val;
        else
            env->v7m.other_sp = val;
        break;
    case 16: /* PRIMASK */
        if (val & 1)
            env->uncached_cpsr |= CPSR_I;
        else
            env->uncached_cpsr &= ~CPSR_I;
        break;
    case 17: /* FAULTMASK */
        if (val & 1)
            env->uncached_cpsr |= CPSR_F;
        else
            env->uncached_cpsr &= ~CPSR_F;
        break;
    case 18: /* BASEPRI */
        env->v7m.basepri = val & 0xff;
        break;
    case 19: /* BASEPRI_MAX */
        val &= 0xff;
        if (val != 0 && (val < env->v7m.basepri || env->v7m.basepri == 0))
            env->v7m.basepri = val;
        break;
    case 20: /* CONTROL */
        env->v7m.control = val & 3;
        switch_v7m_sp(env, (val & 2) != 0);
        break;
    default:
        /* ??? For debugging only.  */
        cpu_abort(env, "Unimplemented system register write (%d)\n", reg);
        return;
    }
}

void cpu_arm_set_cp_io(CPUARMState *env, int cpnum,
                ARMReadCPFunc *cp_read, ARMWriteCPFunc *cp_write,
                void *opaque)
{
    if (cpnum < 0 || cpnum > 14) {
        cpu_abort(env, "Bad coprocessor number: %i\n", cpnum);
        return;
    }

    env->cp[cpnum].cp_read = cp_read;
    env->cp[cpnum].cp_write = cp_write;
    env->cp[cpnum].opaque = opaque;
}

#endif

/* Note that signed overflow is undefined in C.  The following routines are
   careful to use unsigned types where modulo arithmetic is required.
   Failure to do so _will_ break on newer gcc.  */

/* Signed saturating arithmetic.  */

/* Perform 16-bit signed saturating addition.  */
static inline uint16_t add16_sat(uint16_t a, uint16_t b)
{
    uint16_t res;

    res = a + b;
    if (((res ^ a) & 0x8000) && !((a ^ b) & 0x8000)) {
        if (a & 0x8000)
            res = 0x8000;
        else
            res = 0x7fff;
    }
    return res;
}

/* Perform 8-bit signed saturating addition.  */
static inline uint8_t add8_sat(uint8_t a, uint8_t b)
{
    uint8_t res;

    res = a + b;
    if (((res ^ a) & 0x80) && !((a ^ b) & 0x80)) {
        if (a & 0x80)
            res = 0x80;
        else
            res = 0x7f;
    }
    return res;
}

/* Perform 16-bit signed saturating subtraction.  */
static inline uint16_t sub16_sat(uint16_t a, uint16_t b)
{
    uint16_t res;

    res = a - b;
    if (((res ^ a) & 0x8000) && ((a ^ b) & 0x8000)) {
        if (a & 0x8000)
            res = 0x8000;
        else
            res = 0x7fff;
    }
    return res;
}

/* Perform 8-bit signed saturating subtraction.  */
static inline uint8_t sub8_sat(uint8_t a, uint8_t b)
{
    uint8_t res;

    res = a - b;
    if (((res ^ a) & 0x80) && ((a ^ b) & 0x80)) {
        if (a & 0x80)
            res = 0x80;
        else
            res = 0x7f;
    }
    return res;
}

#define ADD16(a, b, n) RESULT(add16_sat(a, b), n, 16);
#define SUB16(a, b, n) RESULT(sub16_sat(a, b), n, 16);
#define ADD8(a, b, n)  RESULT(add8_sat(a, b), n, 8);
#define SUB8(a, b, n)  RESULT(sub8_sat(a, b), n, 8);
#define PFX q

#include "op_addsub.h"

/* Unsigned saturating arithmetic.  */
static inline uint16_t add16_usat(uint16_t a, uint16_t b)
{
    uint16_t res;
    res = a + b;
    if (res < a)
        res = 0xffff;
    return res;
}

static inline uint16_t sub16_usat(uint16_t a, uint16_t b)
{
    if (a > b)
        return a - b;
    else
        return 0;
}

static inline uint8_t add8_usat(uint8_t a, uint8_t b)
{
    uint8_t res;
    res = a + b;
    if (res < a)
        res = 0xff;
    return res;
}

static inline uint8_t sub8_usat(uint8_t a, uint8_t b)
{
    if (a > b)
        return a - b;
    else
        return 0;
}

#define ADD16(a, b, n) RESULT(add16_usat(a, b), n, 16);
#define SUB16(a, b, n) RESULT(sub16_usat(a, b), n, 16);
#define ADD8(a, b, n)  RESULT(add8_usat(a, b), n, 8);
#define SUB8(a, b, n)  RESULT(sub8_usat(a, b), n, 8);
#define PFX uq

#include "op_addsub.h"

/* Signed modulo arithmetic.  */
#define SARITH16(a, b, n, op) do { \
    int32_t sum; \
    sum = (int16_t)((uint16_t)(a) op (uint16_t)(b)); \
    RESULT(sum, n, 16); \
    if (sum >= 0) \
        ge |= 3 << (n * 2); \
    } while(0)

#define SARITH8(a, b, n, op) do { \
    int32_t sum; \
    sum = (int8_t)((uint8_t)(a) op (uint8_t)(b)); \
    RESULT(sum, n, 8); \
    if (sum >= 0) \
        ge |= 1 << n; \
    } while(0)


#define ADD16(a, b, n) SARITH16(a, b, n, +)
#define SUB16(a, b, n) SARITH16(a, b, n, -)
#define ADD8(a, b, n)  SARITH8(a, b, n, +)
#define SUB8(a, b, n)  SARITH8(a, b, n, -)
#define PFX s
#define ARITH_GE

#include "op_addsub.h"

/* Unsigned modulo arithmetic.  */
#define ADD16(a, b, n) do { \
    uint32_t sum; \
    sum = (uint32_t)(uint16_t)(a) + (uint32_t)(uint16_t)(b); \
    RESULT(sum, n, 16); \
    if ((sum >> 16) == 1) \
        ge |= 3 << (n * 2); \
    } while(0)

#define ADD8(a, b, n) do { \
    uint32_t sum; \
    sum = (uint32_t)(uint8_t)(a) + (uint32_t)(uint8_t)(b); \
    RESULT(sum, n, 8); \
    if ((sum >> 8) == 1) \
        ge |= 1 << n; \
    } while(0)

#define SUB16(a, b, n) do { \
    uint32_t sum; \
    sum = (uint32_t)(uint16_t)(a) - (uint32_t)(uint16_t)(b); \
    RESULT(sum, n, 16); \
    if ((sum >> 16) == 0) \
        ge |= 3 << (n * 2); \
    } while(0)

#define SUB8(a, b, n) do { \
    uint32_t sum; \
    sum = (uint32_t)(uint8_t)(a) - (uint32_t)(uint8_t)(b); \
    RESULT(sum, n, 8); \
    if ((sum >> 8) == 0) \
        ge |= 1 << n; \
    } while(0)

#define PFX u
#define ARITH_GE

#include "op_addsub.h"

/* Halved signed arithmetic.  */
#define ADD16(a, b, n) \
  RESULT(((int32_t)(int16_t)(a) + (int32_t)(int16_t)(b)) >> 1, n, 16)
#define SUB16(a, b, n) \
  RESULT(((int32_t)(int16_t)(a) - (int32_t)(int16_t)(b)) >> 1, n, 16)
#define ADD8(a, b, n) \
  RESULT(((int32_t)(int8_t)(a) + (int32_t)(int8_t)(b)) >> 1, n, 8)
#define SUB8(a, b, n) \
  RESULT(((int32_t)(int8_t)(a) - (int32_t)(int8_t)(b)) >> 1, n, 8)
#define PFX sh

#include "op_addsub.h"

/* Halved unsigned arithmetic.  */
#define ADD16(a, b, n) \
  RESULT(((uint32_t)(uint16_t)(a) + (uint32_t)(uint16_t)(b)) >> 1, n, 16)
#define SUB16(a, b, n) \
  RESULT(((uint32_t)(uint16_t)(a) - (uint32_t)(uint16_t)(b)) >> 1, n, 16)
#define ADD8(a, b, n) \
  RESULT(((uint32_t)(uint8_t)(a) + (uint32_t)(uint8_t)(b)) >> 1, n, 8)
#define SUB8(a, b, n) \
  RESULT(((uint32_t)(uint8_t)(a) - (uint32_t)(uint8_t)(b)) >> 1, n, 8)
#define PFX uh

#include "op_addsub.h"

static inline uint8_t do_usad(uint8_t a, uint8_t b)
{
    if (a > b)
        return a - b;
    else
        return b - a;
}

/* Unsigned sum of absolute byte differences.  */
uint32_t HELPER(usad8)(uint32_t a, uint32_t b)
{
    uint32_t sum;
    sum = do_usad(a, b);
    sum += do_usad(a >> 8, b >> 8);
    sum += do_usad(a >> 16, b >>16);
    sum += do_usad(a >> 24, b >> 24);
    return sum;
}

/* For ARMv6 SEL instruction.  */
uint32_t HELPER(sel_flags)(uint32_t flags, uint32_t a, uint32_t b)
{
    uint32_t mask;

    mask = 0;
    if (flags & 1)
        mask |= 0xff;
    if (flags & 2)
        mask |= 0xff00;
    if (flags & 4)
        mask |= 0xff0000;
    if (flags & 8)
        mask |= 0xff000000;
    return (a & mask) | (b & ~mask);
}

uint32_t HELPER(logicq_cc)(uint64_t val)
{
    return (val >> 32) | (val != 0);
}

/* VFP support.  We follow the convention used for VFP instrunctions:
   Single precition routines have a "s" suffix, double precision a
   "d" suffix.  */

/* Convert host exception flags to vfp form.  */
static inline int vfp_exceptbits_from_host(int host_bits)
{
    int target_bits = 0;

    if (host_bits & float_flag_invalid)
        target_bits |= 1;
    if (host_bits & float_flag_divbyzero)
        target_bits |= 2;
    if (host_bits & float_flag_overflow)
        target_bits |= 4;
    if (host_bits & float_flag_underflow)
        target_bits |= 8;
    if (host_bits & float_flag_inexact)
        target_bits |= 0x10;
    if (host_bits & float_flag_input_denormal)
        target_bits |= 0x80;
    return target_bits;
}

uint32_t HELPER(vfp_get_fpscr)(CPUState *env)
{
    int i;
    uint32_t fpscr;

    fpscr = (env->vfp.xregs[ARM_VFP_FPSCR] & 0xffc8ffff)
            | (env->vfp.vec_len << 16)
            | (env->vfp.vec_stride << 20);
    i = get_float_exception_flags(&env->vfp.fp_status);
    i |= get_float_exception_flags(&env->vfp.standard_fp_status);
    fpscr |= vfp_exceptbits_from_host(i);
    return fpscr;
}

uint32_t vfp_get_fpscr(CPUState *env)
{
    return HELPER(vfp_get_fpscr)(env);
}

/* Convert vfp exception flags to target form.  */
static inline int vfp_exceptbits_to_host(int target_bits)
{
    int host_bits = 0;

    if (target_bits & 1)
        host_bits |= float_flag_invalid;
    if (target_bits & 2)
        host_bits |= float_flag_divbyzero;
    if (target_bits & 4)
        host_bits |= float_flag_overflow;
    if (target_bits & 8)
        host_bits |= float_flag_underflow;
    if (target_bits & 0x10)
        host_bits |= float_flag_inexact;
    if (target_bits & 0x80)
        host_bits |= float_flag_input_denormal;
    return host_bits;
}

void HELPER(vfp_set_fpscr)(CPUState *env, uint32_t val)
{
    int i;
    uint32_t changed;

    changed = env->vfp.xregs[ARM_VFP_FPSCR];
    env->vfp.xregs[ARM_VFP_FPSCR] = (val & 0xffc8ffff);
    env->vfp.vec_len = (val >> 16) & 7;
    env->vfp.vec_stride = (val >> 20) & 3;

    changed ^= val;
    if (changed & (3 << 22)) {
        i = (val >> 22) & 3;
        switch (i) {
        case 0:
            i = float_round_nearest_even;
            break;
        case 1:
            i = float_round_up;
            break;
        case 2:
            i = float_round_down;
            break;
        case 3:
            i = float_round_to_zero;
            break;
        }
        set_float_rounding_mode(i, &env->vfp.fp_status);
    }
    if (changed & (1 << 24)) {
        set_flush_to_zero((val & (1 << 24)) != 0, &env->vfp.fp_status);
        set_flush_inputs_to_zero((val & (1 << 24)) != 0, &env->vfp.fp_status);
    }
    if (changed & (1 << 25))
        set_default_nan_mode((val & (1 << 25)) != 0, &env->vfp.fp_status);

    i = vfp_exceptbits_to_host(val);
    set_float_exception_flags(i, &env->vfp.fp_status);
    set_float_exception_flags(0, &env->vfp.standard_fp_status);
}

void vfp_set_fpscr(CPUState *env, uint32_t val)
{
    HELPER(vfp_set_fpscr)(env, val);
}

#define VFP_HELPER(name, p) HELPER(glue(glue(vfp_,name),p))

#define VFP_BINOP(name) \
float32 VFP_HELPER(name, s)(float32 a, float32 b, CPUState *env) \
{ \
    return float32_ ## name (a, b, &env->vfp.fp_status); \
} \
float64 VFP_HELPER(name, d)(float64 a, float64 b, CPUState *env) \
{ \
    return float64_ ## name (a, b, &env->vfp.fp_status); \
}
VFP_BINOP(add)
VFP_BINOP(sub)
VFP_BINOP(mul)
VFP_BINOP(div)
#undef VFP_BINOP

float32 VFP_HELPER(neg, s)(float32 a)
{
    return float32_chs(a);
}

float64 VFP_HELPER(neg, d)(float64 a)
{
    return float64_chs(a);
}

float32 VFP_HELPER(abs, s)(float32 a)
{
    return float32_abs(a);
}

float64 VFP_HELPER(abs, d)(float64 a)
{
    return float64_abs(a);
}

float32 VFP_HELPER(sqrt, s)(float32 a, CPUState *env)
{
    return float32_sqrt(a, &env->vfp.fp_status);
}

float64 VFP_HELPER(sqrt, d)(float64 a, CPUState *env)
{
    return float64_sqrt(a, &env->vfp.fp_status);
}

/* XXX: check quiet/signaling case */
#define DO_VFP_cmp(p, type) \
void VFP_HELPER(cmp, p)(type a, type b, CPUState *env)  \
{ \
    uint32_t flags; \
    switch(type ## _compare_quiet(a, b, &env->vfp.fp_status)) { \
    case 0: flags = 0x6; break; \
    case -1: flags = 0x8; break; \
    case 1: flags = 0x2; break; \
    default: case 2: flags = 0x3; break; \
    } \
    env->vfp.xregs[ARM_VFP_FPSCR] = (flags << 28) \
        | (env->vfp.xregs[ARM_VFP_FPSCR] & 0x0fffffff); \
} \
void VFP_HELPER(cmpe, p)(type a, type b, CPUState *env) \
{ \
    uint32_t flags; \
    switch(type ## _compare(a, b, &env->vfp.fp_status)) { \
    case 0: flags = 0x6; break; \
    case -1: flags = 0x8; break; \
    case 1: flags = 0x2; break; \
    default: case 2: flags = 0x3; break; \
    } \
    env->vfp.xregs[ARM_VFP_FPSCR] = (flags << 28) \
        | (env->vfp.xregs[ARM_VFP_FPSCR] & 0x0fffffff); \
}
DO_VFP_cmp(s, float32)
DO_VFP_cmp(d, float64)
#undef DO_VFP_cmp

/* Helper routines to perform bitwise copies between float and int.  */
static inline float32 vfp_itos(uint32_t i)
{
    union {
        uint32_t i;
        float32 s;
    } v;

    v.i = i;
    return v.s;
}

static inline uint32_t vfp_stoi(float32 s)
{
    union {
        uint32_t i;
        float32 s;
    } v;

    v.s = s;
    return v.i;
}

static inline float64 vfp_itod(uint64_t i)
{
    union {
        uint64_t i;
        float64 d;
    } v;

    v.i = i;
    return v.d;
}

static inline uint64_t vfp_dtoi(float64 d)
{
    union {
        uint64_t i;
        float64 d;
    } v;

    v.d = d;
    return v.i;
}

/* Integer to float conversion.  */
float32 VFP_HELPER(uito, s)(float32 x, CPUState *env)
{
    return uint32_to_float32(vfp_stoi(x), &env->vfp.fp_status);
}

float64 VFP_HELPER(uito, d)(float32 x, CPUState *env)
{
    return uint32_to_float64(vfp_stoi(x), &env->vfp.fp_status);
}

float32 VFP_HELPER(sito, s)(float32 x, CPUState *env)
{
    return int32_to_float32(vfp_stoi(x), &env->vfp.fp_status);
}

float64 VFP_HELPER(sito, d)(float32 x, CPUState *env)
{
    return int32_to_float64(vfp_stoi(x), &env->vfp.fp_status);
}

/* Float to integer conversion.  */
float32 VFP_HELPER(toui, s)(float32 x, CPUState *env)
{
    if (float32_is_any_nan(x)) {
        return float32_zero;
    }
    return vfp_itos(float32_to_uint32(x, &env->vfp.fp_status));
}

float32 VFP_HELPER(toui, d)(float64 x, CPUState *env)
{
    if (float64_is_any_nan(x)) {
        return float32_zero;
    }
    return vfp_itos(float64_to_uint32(x, &env->vfp.fp_status));
}

float32 VFP_HELPER(tosi, s)(float32 x, CPUState *env)
{
    if (float32_is_any_nan(x)) {
        return float32_zero;
    }
    return vfp_itos(float32_to_int32(x, &env->vfp.fp_status));
}

float32 VFP_HELPER(tosi, d)(float64 x, CPUState *env)
{
    if (float64_is_any_nan(x)) {
        return float32_zero;
    }
    return vfp_itos(float64_to_int32(x, &env->vfp.fp_status));
}

float32 VFP_HELPER(touiz, s)(float32 x, CPUState *env)
{
    if (float32_is_any_nan(x)) {
        return float32_zero;
    }
    return vfp_itos(float32_to_uint32_round_to_zero(x, &env->vfp.fp_status));
}

float32 VFP_HELPER(touiz, d)(float64 x, CPUState *env)
{
    if (float64_is_any_nan(x)) {
        return float32_zero;
    }
    return vfp_itos(float64_to_uint32_round_to_zero(x, &env->vfp.fp_status));
}

float32 VFP_HELPER(tosiz, s)(float32 x, CPUState *env)
{
    if (float32_is_any_nan(x)) {
        return float32_zero;
    }
    return vfp_itos(float32_to_int32_round_to_zero(x, &env->vfp.fp_status));
}

float32 VFP_HELPER(tosiz, d)(float64 x, CPUState *env)
{
    if (float64_is_any_nan(x)) {
        return float32_zero;
    }
    return vfp_itos(float64_to_int32_round_to_zero(x, &env->vfp.fp_status));
}

/* floating point conversion */
float64 VFP_HELPER(fcvtd, s)(float32 x, CPUState *env)
{
    float64 r = float32_to_float64(x, &env->vfp.fp_status);
    /* ARM requires that S<->D conversion of any kind of NaN generates
     * a quiet NaN by forcing the most significant frac bit to 1.
     */
    return float64_maybe_silence_nan(r);
}

float32 VFP_HELPER(fcvts, d)(float64 x, CPUState *env)
{
    float32 r =  float64_to_float32(x, &env->vfp.fp_status);
    /* ARM requires that S<->D conversion of any kind of NaN generates
     * a quiet NaN by forcing the most significant frac bit to 1.
     */
    return float32_maybe_silence_nan(r);
}

/* VFP3 fixed point conversion.  */
#define VFP_CONV_FIX(name, p, ftype, itype, sign) \
ftype VFP_HELPER(name##to, p)(ftype x, uint32_t shift, CPUState *env) \
{ \
    ftype tmp; \
    tmp = sign##int32_to_##ftype ((itype##_t)vfp_##p##toi(x), \
                                  &env->vfp.fp_status); \
    return ftype##_scalbn(tmp, -(int)shift, &env->vfp.fp_status); \
} \
ftype VFP_HELPER(to##name, p)(ftype x, uint32_t shift, CPUState *env) \
{ \
    ftype tmp; \
    if (ftype##_is_any_nan(x)) { \
        return ftype##_zero; \
    } \
    tmp = ftype##_scalbn(x, shift, &env->vfp.fp_status); \
    return vfp_ito##p(ftype##_to_##itype##_round_to_zero(tmp, \
        &env->vfp.fp_status)); \
}

VFP_CONV_FIX(sh, d, float64, int16, )
VFP_CONV_FIX(sl, d, float64, int32, )
VFP_CONV_FIX(uh, d, float64, uint16, u)
VFP_CONV_FIX(ul, d, float64, uint32, u)
VFP_CONV_FIX(sh, s, float32, int16, )
VFP_CONV_FIX(sl, s, float32, int32, )
VFP_CONV_FIX(uh, s, float32, uint16, u)
VFP_CONV_FIX(ul, s, float32, uint32, u)
#undef VFP_CONV_FIX

/* Half precision conversions.  */
static float32 do_fcvt_f16_to_f32(uint32_t a, CPUState *env, float_status *s)
{
    int ieee = (env->vfp.xregs[ARM_VFP_FPSCR] & (1 << 26)) == 0;
    float32 r = float16_to_float32(make_float16(a), ieee, s);
    if (ieee) {
        return float32_maybe_silence_nan(r);
    }
    return r;
}

static uint32_t do_fcvt_f32_to_f16(float32 a, CPUState *env, float_status *s)
{
    int ieee = (env->vfp.xregs[ARM_VFP_FPSCR] & (1 << 26)) == 0;
    float16 r = float32_to_float16(a, ieee, s);
    if (ieee) {
        r = float16_maybe_silence_nan(r);
    }
    return float16_val(r);
}

float32 HELPER(neon_fcvt_f16_to_f32)(uint32_t a, CPUState *env)
{
    return do_fcvt_f16_to_f32(a, env, &env->vfp.standard_fp_status);
}

uint32_t HELPER(neon_fcvt_f32_to_f16)(float32 a, CPUState *env)
{
    return do_fcvt_f32_to_f16(a, env, &env->vfp.standard_fp_status);
}

float32 HELPER(vfp_fcvt_f16_to_f32)(uint32_t a, CPUState *env)
{
    return do_fcvt_f16_to_f32(a, env, &env->vfp.fp_status);
}

uint32_t HELPER(vfp_fcvt_f32_to_f16)(float32 a, CPUState *env)
{
    return do_fcvt_f32_to_f16(a, env, &env->vfp.fp_status);
}

float32 HELPER(recps_f32)(float32 a, float32 b, CPUState *env)
{
    float_status *s = &env->vfp.fp_status;
    float32 two = int32_to_float32(2, s);
    return float32_sub(two, float32_mul(a, b, s), s);
}

float32 HELPER(rsqrts_f32)(float32 a, float32 b, CPUState *env)
{
    float_status *s = &env->vfp.standard_fp_status;
    float32 two = int32_to_float32(2, s);
    float32 three = int32_to_float32(3, s);
    float32 product;
    if ((float32_is_infinity(a) && float32_is_zero_or_denormal(b)) ||
        (float32_is_infinity(b) && float32_is_zero_or_denormal(a))) {
        product = float32_zero;
    } else {
        product = float32_mul(a, b, s);
    }
    return float32_div(float32_sub(three, product, s), two, s);
}

/* NEON helpers.  */

/* Constants 256 and 512 are used in some helpers; we avoid relying on
 * int->float conversions at run-time.  */
#define float64_256 make_float64(0x4070000000000000LL)
#define float64_512 make_float64(0x4080000000000000LL)

/* The algorithm that must be used to calculate the estimate
 * is specified by the ARM ARM.
 */
static float64 recip_estimate(float64 a, CPUState *env)
{
    float_status *s = &env->vfp.standard_fp_status;
    /* q = (int)(a * 512.0) */
    float64 q = float64_mul(float64_512, a, s);
    int64_t q_int = float64_to_int64_round_to_zero(q, s);

    /* r = 1.0 / (((double)q + 0.5) / 512.0) */
    q = int64_to_float64(q_int, s);
    q = float64_add(q, float64_half, s);
    q = float64_div(q, float64_512, s);
    q = float64_div(float64_one, q, s);

    /* s = (int)(256.0 * r + 0.5) */
    q = float64_mul(q, float64_256, s);
    q = float64_add(q, float64_half, s);
    q_int = float64_to_int64_round_to_zero(q, s);

    /* return (double)s / 256.0 */
    return float64_div(int64_to_float64(q_int, s), float64_256, s);
}

float32 HELPER(recpe_f32)(float32 a, CPUState *env)
{
    float_status *s = &env->vfp.standard_fp_status;
    float64 f64;
    uint32_t val32 = float32_val(a);

    int result_exp;
    int a_exp = (val32  & 0x7f800000) >> 23;
    int sign = val32 & 0x80000000;

    if (float32_is_any_nan(a)) {
        if (float32_is_signaling_nan(a)) {
            float_raise(float_flag_invalid, s);
        }
        return float32_default_nan;
    } else if (float32_is_infinity(a)) {
        return float32_set_sign(float32_zero, float32_is_neg(a));
    } else if (float32_is_zero_or_denormal(a)) {
        float_raise(float_flag_divbyzero, s);
        return float32_set_sign(float32_infinity, float32_is_neg(a));
    } else if (a_exp >= 253) {
        float_raise(float_flag_underflow, s);
        return float32_set_sign(float32_zero, float32_is_neg(a));
    }

    f64 = make_float64((0x3feULL << 52)
                       | ((int64_t)(val32 & 0x7fffff) << 29));

    result_exp = 253 - a_exp;

    f64 = recip_estimate(f64, env);

    val32 = sign
        | ((result_exp & 0xff) << 23)
        | ((float64_val(f64) >> 29) & 0x7fffff);
    return make_float32(val32);
}

/* The algorithm that must be used to calculate the estimate
 * is specified by the ARM ARM.
 */
static float64 recip_sqrt_estimate(float64 a, CPUState *env)
{
    float_status *s = &env->vfp.standard_fp_status;
    float64 q;
    int64_t q_int;

    if (float64_lt(a, float64_half, s)) {
        /* range 0.25 <= a < 0.5 */

        /* a in units of 1/512 rounded down */
        /* q0 = (int)(a * 512.0);  */
        q = float64_mul(float64_512, a, s);
        q_int = float64_to_int64_round_to_zero(q, s);

        /* reciprocal root r */
        /* r = 1.0 / sqrt(((double)q0 + 0.5) / 512.0);  */
        q = int64_to_float64(q_int, s);
        q = float64_add(q, float64_half, s);
        q = float64_div(q, float64_512, s);
        q = float64_sqrt(q, s);
        q = float64_div(float64_one, q, s);
    } else {
        /* range 0.5 <= a < 1.0 */

        /* a in units of 1/256 rounded down */
        /* q1 = (int)(a * 256.0); */
        q = float64_mul(float64_256, a, s);
        int64_t q_int = float64_to_int64_round_to_zero(q, s);

        /* reciprocal root r */
        /* r = 1.0 /sqrt(((double)q1 + 0.5) / 256); */
        q = int64_to_float64(q_int, s);
        q = float64_add(q, float64_half, s);
        q = float64_div(q, float64_256, s);
        q = float64_sqrt(q, s);
        q = float64_div(float64_one, q, s);
    }
    /* r in units of 1/256 rounded to nearest */
    /* s = (int)(256.0 * r + 0.5); */

    q = float64_mul(q, float64_256,s );
    q = float64_add(q, float64_half, s);
    q_int = float64_to_int64_round_to_zero(q, s);

    /* return (double)s / 256.0;*/
    return float64_div(int64_to_float64(q_int, s), float64_256, s);
}

float32 HELPER(rsqrte_f32)(float32 a, CPUState *env)
{
    float_status *s = &env->vfp.standard_fp_status;
    int result_exp;
    float64 f64;
    uint32_t val;
    uint64_t val64;

    val = float32_val(a);

    if (float32_is_any_nan(a)) {
        if (float32_is_signaling_nan(a)) {
            float_raise(float_flag_invalid, s);
        }
        return float32_default_nan;
    } else if (float32_is_zero_or_denormal(a)) {
        float_raise(float_flag_divbyzero, s);
        return float32_set_sign(float32_infinity, float32_is_neg(a));
    } else if (float32_is_neg(a)) {
        float_raise(float_flag_invalid, s);
        return float32_default_nan;
    } else if (float32_is_infinity(a)) {
        return float32_zero;
    }

    /* Normalize to a double-precision value between 0.25 and 1.0,
     * preserving the parity of the exponent.  */
    if ((val & 0x800000) == 0) {
        f64 = make_float64(((uint64_t)(val & 0x80000000) << 32)
                           | (0x3feULL << 52)
                           | ((uint64_t)(val & 0x7fffff) << 29));
    } else {
        f64 = make_float64(((uint64_t)(val & 0x80000000) << 32)
                           | (0x3fdULL << 52)
                           | ((uint64_t)(val & 0x7fffff) << 29));
    }

    result_exp = (380 - ((val & 0x7f800000) >> 23)) / 2;

    f64 = recip_sqrt_estimate(f64, env);

    val64 = float64_val(f64);

    val = ((val64 >> 63)  & 0x80000000)
        | ((result_exp & 0xff) << 23)
        | ((val64 >> 29)  & 0x7fffff);
    return make_float32(val);
}

uint32_t HELPER(recpe_u32)(uint32_t a, CPUState *env)
{
    float64 f64;

    if ((a & 0x80000000) == 0) {
        return 0xffffffff;
    }

    f64 = make_float64((0x3feULL << 52)
                       | ((int64_t)(a & 0x7fffffff) << 21));

    f64 = recip_estimate (f64, env);

    return 0x80000000 | ((float64_val(f64) >> 21) & 0x7fffffff);
}

uint32_t HELPER(rsqrte_u32)(uint32_t a, CPUState *env)
{
    float64 f64;

    if ((a & 0xc0000000) == 0) {
        return 0xffffffff;
    }

    if (a & 0x80000000) {
        f64 = make_float64((0x3feULL << 52)
                           | ((uint64_t)(a & 0x7fffffff) << 21));
    } else { /* bits 31-30 == '01' */
        f64 = make_float64((0x3fdULL << 52)
                           | ((uint64_t)(a & 0x3fffffff) << 22));
    }

    f64 = recip_sqrt_estimate(f64, env);

    return 0x80000000 | ((float64_val(f64) >> 21) & 0x7fffffff);
}

void HELPER(set_teecr)(CPUState *env, uint32_t val)
{
    val &= 1;
    if (env->teecr != val) {
        env->teecr = val;
        tb_flush(env);
    }
}<|MERGE_RESOLUTION|>--- conflicted
+++ resolved
@@ -2002,16 +2002,12 @@
             }
         }
     case 7: /* Cache control.  */
-<<<<<<< HEAD
+        if (crm == 4 && op1 == 0 && op2 == 0) {
+            return env->cp15.c7_par;
+        }
+        /* FIXME this is still totally in the wrong place! */
         if (((insn >> 12) & 0xf) == 0xf) /* clear ZF only if destination is r15 */
             env->ZF = 0;
-=======
-        if (crm == 4 && op1 == 0 && op2 == 0) {
-            return env->cp15.c7_par;
-        }
-        /* FIXME: Should only clear Z flag if destination is r15.  */
-        env->ZF = 0;
->>>>>>> cc015e9a
         return 0;
     case 8: /* MMU TLB control.  */
         goto bad_reg;
