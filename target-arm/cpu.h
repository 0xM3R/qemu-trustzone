--- conflicted
+++ resolved
@@ -139,20 +139,14 @@
         uint32_t c7_par;  /* Translation result. */
         uint32_t c9_insn; /* Cache lockdown registers.  */
         uint32_t c9_data;
-<<<<<<< HEAD
-        uint32_t c9_pmcr_data; /* Performance Monitor Control Register */
-        uint32_t c9_useren; /* user enable register */
-        uint32_t c9_inten; /* interrupt enable set/clear register */
-        uint32_t c12_vbar; /* secure/nonsecure vector base address register. */
-        uint32_t c12_mvbar; /* monitor vector base address register. */
-=======
         uint32_t c9_pmcr; /* performance monitor control register */
         uint32_t c9_pmcnten; /* perf monitor counter enables */
         uint32_t c9_pmovsr; /* perf monitor overflow status */
         uint32_t c9_pmxevtyper; /* perf monitor event type */
         uint32_t c9_pmuserenr; /* perf monitor user enable */
         uint32_t c9_pminten; /* perf monitor interrupt enables */
->>>>>>> c886edfb
+        uint32_t c12_vbar; /* secure/nonsecure vector base address register. */
+        uint32_t c12_mvbar; /* monitor vector base address register. */
         uint32_t c13_fcse; /* FCSE PID.  */
         uint32_t c13_context; /* Context ID.  */
         uint32_t c13_tls1; /* User RW Thread register.  */
@@ -389,7 +383,8 @@
     ARM_FEATURE_V4T,
     ARM_FEATURE_V5,
     ARM_FEATURE_STRONGARM,
-    ARM_FEATURE_TRUSTZONE /* TrustZone Security Extensions. */
+    ARM_FEATURE_VAPA, /* cp15 VA to PA lookups */
+    ARM_FEATURE_TRUSTZONE, /* TrustZone Security Extensions. */
 };
 
 static inline int arm_feature(CPUARMState *env, int feature)
@@ -436,6 +431,7 @@
 #define ARM_CPUID_PXA270_C5   0x69054117
 #define ARM_CPUID_ARM1136     0x4117b363
 #define ARM_CPUID_ARM1136_R2  0x4107b362
+#define ARM_CPUID_ARM1176     0x410fb767
 #define ARM_CPUID_ARM11MPCORE 0x410fb022
 #define ARM_CPUID_CORTEXA8    0x410fc080
 #define ARM_CPUID_CORTEXA8_R2 0x412fc083
